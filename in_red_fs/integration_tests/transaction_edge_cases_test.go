package integration_tests

import (
	"fmt"
	log "log/slog"
	"testing"

	"golang.org/x/sync/errgroup"

	"github.com/SharedCode/sop"
	"github.com/SharedCode/sop/fs"
	"github.com/SharedCode/sop/in_red_fs"
)

// Covers all of these cases:
// Two transactions updating same item.
// Two transactions updating different items with collision on 1 item.
// Transaction rolls back, new completes fine.
// Reader transaction succeeds.
func Test_TwoTransactionsUpdatesOnSameItem(t *testing.T) {
	to, _ := in_red_fs.NewTransactionOptions(dataPath, sop.ForWriting, -1, fs.MinimumModValue)
	t1, _ := in_red_fs.NewTransaction(to)
	t2, _ := in_red_fs.NewTransaction(to)

	t1.Begin()
	t2.Begin()

	b3, err := in_red_fs.NewBtree[PersonKey, Person](ctx, sop.StoreOptions{
		Name:                     "persondb77",
		SlotLength:               nodeSlotLength,
		IsUnique:                 false,
		IsValueDataInNodeSegment: true,
		LeafLoadBalancing:        false,
		Description:              "",
	}, t1, Compare)
	if err != nil {
		t.Error(err.Error()) // most likely, the "persondb77" b-tree store has not been created yet.
		t.Fail()
	}

	pk, p := newPerson("peter", "swift", "male", "email", "phone")
	pk2, p2 := newPerson("peter", "parker", "male", "email", "phone")

	found, _ := b3.FindOne(ctx, pk, false)
	if !found {
		b3.Add(ctx, pk, p)
		b3.Add(ctx, pk2, p2)
		t1.Commit(ctx)
		t1, _ = in_red_fs.NewTransaction(to)
		t1.Begin()
		b3, _ = in_red_fs.OpenBtree[PersonKey, Person](ctx, "persondb77", t1, Compare)
	}

	b32, _ := in_red_fs.OpenBtree[PersonKey, Person](ctx, "persondb77", t2, Compare)

	// edit "peter parker" in both btrees.
	pk3, p3 := newPerson("gokue", "kakarot", "male", "email", "phone")
	b3.Add(ctx, pk3, p3)
	b3.FindOne(ctx, pk2, false)
	p2.SSN = "789"
	b3.UpdateCurrentItem(ctx, p2)

	b32.FindOne(ctx, pk2, false)
	p2.SSN = "xyz"
	b32.UpdateCurrentItem(ctx, p2)

	// Commit t1 & t2.
	err1 := t1.Commit(ctx)
	err2 := t2.Commit(ctx)
	if err1 != nil {
		t.Errorf("Commit #1, got = fail, want = success, details: %v", err1)
	}
	if err2 == nil {
		t.Error("Commit #2, got = succeess, want = fail.")
	}
	to2, _ := in_red_fs.NewTransactionOptions(dataPath, sop.ForReading, -1, fs.MinimumModValue)
	t1, _ = in_red_fs.NewTransaction(to2)
	t1.Begin()
	b3, _ = in_red_fs.NewBtree[PersonKey, Person](ctx, sop.StoreOptions{
		Name:                     "persondb77",
		SlotLength:               nodeSlotLength,
		IsUnique:                 false,
		IsValueDataInNodeSegment: true,
		LeafLoadBalancing:        false,
		Description:              "",
	}, t1, Compare)
	var person Person
	b3.FindOne(ctx, pk2, false)
	person, _ = b3.GetCurrentValue(ctx)
	if err1 == nil {
		if person.SSN != "789" {
			t.Errorf("Got SSN = %s, want = 789", person.SSN)
		}
	}
	if err2 == nil {
		if person.SSN != "xyz" {
			t.Errorf("Got SSN = %s, want = xyz", person.SSN)
		}
	}
	if err := t1.Commit(ctx); err != nil {
		t.Error(err.Error())
	}
}

// Two transactions updating different items with no collision but items'
// keys are sequential/contiguous between the two.
func Test_TwoTransactionsUpdatesOnSameNodeDifferentItems(t *testing.T) {
	to, _ := in_red_fs.NewTransactionOptions(dataPath, sop.ForWriting, -1, fs.MinimumModValue)
	t1, _ := in_red_fs.NewTransaction(to)
	t2, _ := in_red_fs.NewTransaction(to)

	t1.Begin()
	t2.Begin()

	b3, err := in_red_fs.NewBtree[PersonKey, Person](ctx, sop.StoreOptions{
		Name:                     "persondb77",
		SlotLength:               nodeSlotLength,
		IsUnique:                 false,
		IsValueDataInNodeSegment: true,
		LeafLoadBalancing:        false,
		Description:              "",
	}, t1, Compare)
	if err != nil {
		t.Error(err.Error()) // most likely, the "persondb77" b-tree store has not been created yet.
		t.Fail()
	}

	pk, p := newPerson("joe", "pirelli", "male", "email", "phone")
	pk2, p2 := newPerson("joe2", "pirelli", "male", "email", "phone")

	found, _ := b3.FindOne(ctx, pk, false)
	if !found {
		b3.Add(ctx, pk, p)
		b3.Add(ctx, pk2, p2)
		t1.Commit(ctx)
		t1, _ = in_red_fs.NewTransaction(to)
		t1.Begin()
		b3, _ = in_red_fs.NewBtree[PersonKey, Person](ctx, sop.StoreOptions{
			Name:                     "persondb77",
			SlotLength:               nodeSlotLength,
			IsUnique:                 false,
			IsValueDataInNodeSegment: true,
			LeafLoadBalancing:        false,
			Description:              "",
		}, t1, Compare)
	}

	b32, _ := in_red_fs.NewBtree[PersonKey, Person](ctx, sop.StoreOptions{
		Name:                     "persondb77",
		SlotLength:               nodeSlotLength,
		IsUnique:                 false,
		IsValueDataInNodeSegment: true,
		LeafLoadBalancing:        false,
		Description:              "",
	}, t2, Compare)

	// edit both "pirellis" in both btrees, one each.
	b3.FindOne(ctx, pk, false)
	p.SSN = "789"
	b3.UpdateCurrentItem(ctx, p)

	b32.FindOne(ctx, pk2, false)
	p2.SSN = "abc"
	b32.UpdateCurrentItem(ctx, p2)

	// Commit t1 & t2.
	err1 := t1.Commit(ctx)
	err2 := t2.Commit(ctx)
	if err1 != nil {
		t.Error(err1)
	}
	if err2 != nil {
		t.Error(err2)
	}
}

// Reader transaction fails commit when an item read was modified by another transaction in-flight.
func Test_TwoTransactionsOneReadsAnotherWritesSameItem(t *testing.T) {
	to, _ := in_red_fs.NewTransactionOptions(dataPath, sop.ForWriting, -1, fs.MinimumModValue)
	t1, _ := in_red_fs.NewTransaction(to)
	to2, _ := in_red_fs.NewTransactionOptions(dataPath, sop.ForReading, -1, fs.MinimumModValue)
	t2, _ := in_red_fs.NewTransaction(to2)

	t1.Begin()
	t2.Begin()

	b3, err := in_red_fs.NewBtree[PersonKey, Person](ctx, sop.StoreOptions{
		Name:                     "persondb77",
		SlotLength:               nodeSlotLength,
		IsUnique:                 false,
		IsValueDataInNodeSegment: true,
		LeafLoadBalancing:        false,
		Description:              "",
	}, t1, Compare)
	if err != nil {
		t.Error(err.Error()) // most likely, the "persondb77" b-tree store has not been created yet.
		t.Fail()
	}

	pk, p := newPerson("joe", "zoey", "male", "email", "phone")
	pk2, p2 := newPerson("joe2", "zoey", "male", "email", "phone")

	found, _ := b3.FindOne(ctx, pk, false)
	if !found {
		b3.Add(ctx, pk, p)
		b3.Add(ctx, pk2, p2)
		t1.Commit(ctx)
		t1, _ = in_red_fs.NewTransaction(to)
		t1.Begin()
		b3, _ = in_red_fs.NewBtree[PersonKey, Person](ctx, sop.StoreOptions{
			Name:                     "persondb77",
			SlotLength:               nodeSlotLength,
			IsUnique:                 false,
			IsValueDataInNodeSegment: true,
			LeafLoadBalancing:        false,
			Description:              "",
		}, t1, Compare)
	}

	b32, _ := in_red_fs.NewBtree[PersonKey, Person](ctx, sop.StoreOptions{
		Name:                     "persondb77",
		SlotLength:               nodeSlotLength,
		IsUnique:                 false,
		IsValueDataInNodeSegment: true,
		LeafLoadBalancing:        false,
		Description:              "",
	}, t2, Compare)

	// Read both records.
	b32.FindOne(ctx, pk2, false)
	b32.GetCurrentValue(ctx)
	b32.FindOne(ctx, pk, false)
	b32.GetCurrentValue(ctx)

	// update one of the two records read on the reader transaction.
	b3.FindOne(ctx, pk, false)
	p.SSN = "789"
	b3.UpdateCurrentItem(ctx, p)

	// Commit t1 & t2.
	if err := t1.Commit(ctx); err != nil {
		t.Errorf("t1 writer Commit got error, want success, details: %v.", err)
	}
	if err := t2.Commit(ctx); err == nil {
		t.Errorf("t2 reader Commit got success, want error.")
	}
}

// Node merging and row(or item) level conflict detection.
// Case: Reader transaction succeeds commit, while another item in same Node got updated by another transaction.
func Test_TwoTransactionsOneReadsAnotherWritesAnotherItemOnSameNode(t *testing.T) {
	to, _ := in_red_fs.NewTransactionOptions(dataPath, sop.ForWriting, -1, fs.MinimumModValue)
	t1, _ := in_red_fs.NewTransaction(to)
	to2, _ := in_red_fs.NewTransactionOptions(dataPath, sop.ForReading, -1, fs.MinimumModValue)
	t2, _ := in_red_fs.NewTransaction(to2)

	t1.Begin()
	t2.Begin()

	b3, err := in_red_fs.NewBtree[PersonKey, Person](ctx, sop.StoreOptions{
		Name:                     "persondb77",
		SlotLength:               nodeSlotLength,
		IsUnique:                 false,
		IsValueDataInNodeSegment: true,
		LeafLoadBalancing:        false,
		Description:              "",
	}, t1, Compare)
	if err != nil {
		t.Error(err.Error()) // most likely, the "persondb77" b-tree store has not been created yet.
		t.Fail()
	}

	pk, p := newPerson("joe", "zoeya", "male", "email", "phone")
	pk2, p2 := newPerson("joe2", "zoeya", "male", "email", "phone")
	pk3, p3 := newPerson("joe3", "zoeya", "male", "email", "phone")

	found, _ := b3.FindOne(ctx, pk, false)
	if !found {
		b3.Add(ctx, pk, p)
		b3.Add(ctx, pk2, p2)
		b3.Add(ctx, pk3, p3)
		t1.Commit(ctx)
		t1, _ = in_red_fs.NewTransaction(to)
		t1.Begin()
		b3, _ = in_red_fs.NewBtree[PersonKey, Person](ctx, sop.StoreOptions{
			Name:                     "persondb77",
			SlotLength:               nodeSlotLength,
			IsUnique:                 false,
			IsValueDataInNodeSegment: true,
			LeafLoadBalancing:        false,
			Description:              "",
		}, t1, Compare)
	}

	b32, _ := in_red_fs.NewBtree[PersonKey, Person](ctx, sop.StoreOptions{
		Name:                     "persondb77",
		SlotLength:               nodeSlotLength,
		IsUnique:                 false,
		IsValueDataInNodeSegment: true,
		LeafLoadBalancing:        false,
		Description:              "",
	}, t2, Compare)

	// Read both records.
	b32.FindOne(ctx, pk2, false)
	b32.GetCurrentValue(ctx)
	b32.FindOne(ctx, pk, false)
	b32.GetCurrentValue(ctx)

	// update item #3 that should be on same node.
	b3.FindOne(ctx, pk3, false)
	p.SSN = "789"
	b3.UpdateCurrentItem(ctx, p)

	// Commit t1 & t2.
	if err := t1.Commit(ctx); err != nil {
		t.Errorf("t1 writer Commit got error, want success, details: %v.", err)
	}
	if err := t2.Commit(ctx); err != nil {
		t.Errorf("t2 reader Commit got error, want success, details: %v.", err)
	}
}

// One transaction updates a colliding item in 1st and a 2nd trans.
func Test_TwoTransactionsOneUpdateItemOneAnotherUpdateItemLast(t *testing.T) {
	to, _ := in_red_fs.NewTransactionOptions(dataPath, sop.ForWriting, -1, fs.MinimumModValue)
	t1, _ := in_red_fs.NewTransaction(to)
	t2, _ := in_red_fs.NewTransaction(to)

	t1.Begin()
	t2.Begin()

	b3, err := in_red_fs.NewBtree[PersonKey, Person](ctx, sop.StoreOptions{
		Name:                     "persondb77",
		SlotLength:               nodeSlotLength,
		IsUnique:                 false,
		IsValueDataInNodeSegment: true,
		LeafLoadBalancing:        false,
		Description:              "",
	}, t1, Compare)
	if err != nil {
		t.Error(err.Error()) // most likely, the "persondb77" b-tree store has not been created yet.
		t.Fail()
	}

	pk, p := newPerson("joe", "zoeyb", "male", "email", "phone")
	pk2, p2 := newPerson("joe2", "zoeyb", "male", "email", "phone")
	pk3, p3 := newPerson("joe3", "zoeyb", "male", "email", "phone")
	pk4, p4 := newPerson("joe4", "zoeyb", "male", "email", "phone")
	pk5, p5 := newPerson("joe5", "zoeyb", "male", "email", "phone")

	found, _ := b3.FindOne(ctx, pk, false)
	if !found {
		b3.Add(ctx, pk, p)
		b3.Add(ctx, pk2, p2)
		b3.Add(ctx, pk3, p3)
		b3.Add(ctx, pk4, p4)
		b3.Add(ctx, pk5, p5)
		t1.Commit(ctx)
		t1, _ = in_red_fs.NewTransaction(to)
		t1.Begin()
		b3, _ = in_red_fs.NewBtree[PersonKey, Person](ctx, sop.StoreOptions{
			Name:                     "persondb77",
			SlotLength:               nodeSlotLength,
			IsUnique:                 false,
			IsValueDataInNodeSegment: true,
			LeafLoadBalancing:        false,
			Description:              "",
		}, t1, Compare)
	}

	b32, _ := in_red_fs.NewBtree[PersonKey, Person](ctx, sop.StoreOptions{
		Name:                     "persondb77",
		SlotLength:               nodeSlotLength,
		IsUnique:                 false,
		IsValueDataInNodeSegment: true,
		LeafLoadBalancing:        false,
		Description:              "",
	}, t2, Compare)

	b3.FindOne(ctx, pk, false)
	ci, _ := b3.GetCurrentItem(ctx)
	itemID := ci.ID
	p.SSN = "789"
	b3.UpdateCurrentItem(ctx, p)

	// Cause an update to "joe zoeyb" on t2, 'should generate conflict!
	b32.FindOneWithID(ctx, pk, itemID)
	p.SSN = "555"
	b32.UpdateCurrentItem(ctx, p)

	b3.FindOne(ctx, pk2, false)
	b3.GetCurrentValue(ctx)
	b3.FindOne(ctx, pk3, false)
	b3.GetCurrentValue(ctx)
	b3.FindOne(ctx, pk4, false)
	b3.GetCurrentValue(ctx)
	b3.FindOne(ctx, pk5, false)
	b3.GetCurrentValue(ctx)

	b32.FindOne(ctx, pk5, false)
	p.SSN = "789"
	b32.UpdateCurrentItem(ctx, p)

	b32.FindOne(ctx, pk4, false)
	b32.GetCurrentValue(ctx)
	b32.FindOne(ctx, pk3, false)
	b32.GetCurrentValue(ctx)
	b32.FindOne(ctx, pk2, false)
	b32.GetCurrentValue(ctx)

	// Commit t1 & t2.
	err1 := t1.Commit(ctx)
	err2 := t2.Commit(ctx)

	if err1 == nil && err2 == nil {
		t.Errorf("T1 & T2 Commits got 2 success, want 1 fail.")
	}
	if err1 != nil {
		t.Log(err1.Error())
	}
	if err2 != nil {
		t.Log(err2.Error())
	}
}

func Test_Concurrent2CommitsOnNewBtree(t *testing.T) {
<<<<<<< HEAD
	in_red_fs.RemoveBtree(ctx, dataPath, "twophase3")
=======
	//in_red_fs.RemoveBtree(ctx, dataPath, "twophase3")
>>>>>>> 2370200e

	to, _ := in_red_fs.NewTransactionOptions(dataPath, sop.ForWriting, -1, fs.MinimumModValue)
	t1, _ := in_red_fs.NewTransaction(to)
	t1.Begin()
	b3, _ := in_red_fs.NewBtree[int, string](ctx, sop.StoreOptions{
		Name:                     "twophase3",
		SlotLength:               8,
		IsUnique:                 false,
		IsValueDataInNodeSegment: true,
		LeafLoadBalancing:        true,
		Description:              "",
	}, t1, nil)
	// Add a single item so we persist "root node".
	b3.Add(ctx, 500, "I am the value with 500 key.")
	t1.Commit(ctx)

	eg, ctx2 := errgroup.WithContext(ctx)

	f1 := func() error {
		t1, _ := in_red_fs.NewTransaction(to)
		t1.Begin()
		b3, _ := in_red_fs.NewBtree[int, string](ctx2, sop.StoreOptions{
			Name:                     "twophase3",
			SlotLength:               8,
			IsUnique:                 false,
			IsValueDataInNodeSegment: true,
			LeafLoadBalancing:        true,
			Description:              "",
		}, t1, nil)
		b3.Add(ctx2, 5000, "I am the value with 5000 key.")
		b3.Add(ctx2, 5001, "I am the value with 5001 key.")
		b3.Add(ctx2, 5002, "I am also a value with 5000 key.")
		return t1.Commit(ctx2)
	}

	f2 := func() error {
		t2, _ := in_red_fs.NewTransaction(to)
		t2.Begin()
		b32, _ := in_red_fs.NewBtree[int, string](ctx2, sop.StoreOptions{
			Name:                     "twophase3",
			SlotLength:               8,
			IsUnique:                 false,
			IsValueDataInNodeSegment: true,
			LeafLoadBalancing:        true,
			Description:              "",
		}, t2, nil)
		b32.Add(ctx2, 5500, "I am the value with 5000 key.")
		b32.Add(ctx2, 5501, "I am the value with 5001 key.")
		b32.Add(ctx2, 5502, "I am also a value with 5000 key.")
		return t2.Commit(ctx2)
	}

	eg.Go(f1)
	eg.Go(f2)

	if err := eg.Wait(); err != nil {
		t.Error(err)
		return
	}

	to2, _ := in_red_fs.NewTransactionOptions(dataPath, sop.ForReading, -1, fs.MinimumModValue)
	t1, _ = in_red_fs.NewTransaction(to2)
	t1.Begin()

	b3, _ = in_red_fs.OpenBtree[int, string](ctx, "twophase3", t1, nil)

	b3.First(ctx)
	i := 1
	for {
		if ok, err := b3.Next(ctx); err != nil {
			t.Error(err)
		} else if !ok {
			break
		}
		i++
	}
	if i < 6 {
		t.Errorf("Failed, traversing/counting all records, got %d, want 6.", i)
	}
}

/*
- A commit with no conflict: commit success
- A commit with partial conflict: retry success
- A commit with full conflict: retry success
*/
func Test_ConcurrentCommitsComplexDupeAllowed(t *testing.T) {
<<<<<<< HEAD
	in_red_fs.RemoveBtree(ctx, dataPath, "tablex")
=======
	//in_red_fs.RemoveBtree(ctx, dataPath, "tablex")
>>>>>>> 2370200e

	to, _ := in_red_fs.NewTransactionOptions(dataPath, sop.ForWriting, -1, fs.MinimumModValue)
	t1, _ := in_red_fs.NewTransaction(to)
	t1.Begin()
	b3, _ := in_red_fs.NewBtree[int, string](ctx, sop.StoreOptions{
		Name:                     "tablex",
		SlotLength:               8,
		IsUnique:                 false,
		IsValueDataInNodeSegment: true,
		LeafLoadBalancing:        true,
		Description:              "",
	}, t1, nil)
	// Add a single item so we persist "root node".
	b3.Add(ctx, 1, "I am the value with 500 key.")
	t1.Commit(ctx)

	eg2, ctx2 := errgroup.WithContext(ctx)
	eg3, ctx3 := errgroup.WithContext(ctx)
	eg4, ctx4 := errgroup.WithContext(ctx)

	f1 := func() error {
		t1, _ := in_red_fs.NewTransaction(to)
		t1.Begin()
		b3, _ := in_red_fs.OpenBtree[int, string](ctx2, "tablex", t1, nil)
		b3.Add(ctx2, 50, "I am the value with 5000 key.")
		b3.Add(ctx2, 51, "I am the value with 5001 key.")
		b3.Add(ctx2, 52, "I am also a value with 5000 key.")
		err := t1.Commit(ctx2)
		if err != nil {
			log.Error(fmt.Sprintf("f1 commit err: %v", err))
		}
		return err
	}

	f2 := func() error {
		t2, _ := in_red_fs.NewTransaction(to)
		t2.Begin()
<<<<<<< HEAD
		b32, _ := in_red_fs.OpenBtree[int, string](ctx3, "tablex", t2, nil)
		b32.Add(ctx3, 550, "I am the value with 5000 key.")
		b32.Add(ctx3, 551, "I am the value with 5001 key.")
		b32.Add(ctx3, 552, "I am the value with 5001 key.")
		err := t2.Commit(ctx3)
		if err != nil {
			log.Error(fmt.Sprintf("f2 commit err: %v", err))
		}
		return err
=======
		b32, _ := in_red_fs.OpenBtree[int, string](ctx2, "tablex", t2, nil)
		b32.Add(ctx2, 550, "I am the value with 5000 key.")
		b32.Add(ctx2, 551, "I am the value with 5001 key.")
		b32.Add(ctx2, 552, "I am the value with 5001 key.")
		return t2.Commit(ctx2)
>>>>>>> 2370200e
	}

	f3 := func() error {
		t3, _ := in_red_fs.NewTransaction(to)
		t3.Begin()
<<<<<<< HEAD
		b32, _ := in_red_fs.OpenBtree[int, string](ctx4, "tablex", t3, nil)
		b32.Add(ctx4, 550, "random foo.")
		b32.Add(ctx4, 551, "bar hello.")
		err := t3.Commit(ctx4)
		if err != nil {
			log.Error(fmt.Sprintf("f3 commit err: %v", err))
		}
		return err
=======
		b32, _ := in_red_fs.OpenBtree[int, string](ctx2, "tablex", t3, nil)
		b32.Add(ctx2, 550, "random foo.")
		b32.Add(ctx2, 551, "bar hello.")
		return t3.Commit(ctx2)
>>>>>>> 2370200e
	}

	eg2.Go(f1)
	eg3.Go(f2)
	eg4.Go(f3)

<<<<<<< HEAD
	failCount := 0
	if err := eg2.Wait(); err != nil {
		failCount++
	}
	if err := eg3.Wait(); err != nil {
		failCount++
	}
	if err := eg4.Wait(); err != nil {
		failCount++
	}

	if failCount > 1 {
		t.Errorf("at least 2 commits should succeed, got %d failed", failCount)
=======
	if err := eg.Wait(); err != nil {
		log.Warn(fmt.Sprintf("error on commit, but should not fail the test, details: %v", err))
>>>>>>> 2370200e
	}

	to2, _ := in_red_fs.NewTransactionOptions(dataPath, sop.ForReading, -1, fs.MinimumModValue)
	t1, _ = in_red_fs.NewTransaction(to2)
	t1.Begin()

	b3, _ = in_red_fs.OpenBtree[int, string](ctx, "tablex", t1, nil)
	b3.First(ctx)
	i := 1
	for {
		if ok, err := b3.Next(ctx); err != nil {
			t.Error(err)
		} else if !ok {
			break
		}
		i++
	}
	if i < 5 {
		t.Errorf("Failed, traversing/counting all records, got %d, want at least 5.", i)
	}
	if i != int(b3.Count()) {
		t.Errorf("Failed, traversing/counting all records, got %d, but Count() returned %d.", i, b3.Count())
	}
}

/*
- A commit with no conflict: commit success
One or both of these two should fail:
- A commit with partial conflict.
- A commit with full conflict.
*/
func Test_ConcurrentCommitsComplexDupeNotAllowed(t *testing.T) {
<<<<<<< HEAD
	in_red_fs.RemoveBtree(ctx, dataPath, "tablex2")
=======
	//in_red_fs.RemoveBtree(ctx, dataPath, "tablex2")
>>>>>>> 2370200e

	to, _ := in_red_fs.NewTransactionOptions(dataPath, sop.ForWriting, -1, fs.MinimumModValue)
	t1, _ := in_red_fs.NewTransaction(to)
	t1.Begin()
	b3, _ := in_red_fs.NewBtree[int, string](ctx, sop.StoreOptions{
		Name:                     "tablex2",
		SlotLength:               8,
		IsUnique:                 true,
		IsValueDataInNodeSegment: true,
		LeafLoadBalancing:        true,
		Description:              "",
	}, t1, nil)
	// Add a single item so we persist "root node".
	b3.Add(ctx, 1, "I am the value with 500 key.")
	t1.Commit(ctx)

	eg, ctx2 := errgroup.WithContext(ctx)
	eg3, ctx3 := errgroup.WithContext(ctx)
	eg4, ctx4 := errgroup.WithContext(ctx)

	f1 := func() error {
		t1, _ := in_red_fs.NewTransaction(to)
		t1.Begin()
		b3, _ := in_red_fs.OpenBtree[int, string](ctx2, "tablex2", t1, nil)
		b3.Add(ctx2, 50, "I am the value with 5000 key.")
		b3.Add(ctx2, 51, "I am the value with 5001 key.")
		b3.Add(ctx2, 52, "I am also a value with 5000 key.")
		err := t1.Commit(ctx2)
		if err != nil {
			log.Error(fmt.Sprintf("f1 commit failed, details: %v", err))
		}
		return err
	}

	f2 := func() error {
		t2, _ := in_red_fs.NewTransaction(to)
		t2.Begin()
<<<<<<< HEAD
		b32, _ := in_red_fs.OpenBtree[int, string](ctx3, "tablex2", t2, nil)
		b32.Add(ctx3, 550, "I am the value with 5000 key.")
		b32.Add(ctx3, 551, "I am the value with 5001 key.")
		b32.Add(ctx3, 552, "I am the value with 5001 key.")
		err := t2.Commit(ctx3)
		if err != nil {
			log.Error(fmt.Sprintf("f2 commit failed, details: %v", err))
		}
		return err
=======
		b32, _ := in_red_fs.OpenBtree[int, string](ctx2, "tablex2", t2, nil)
		b32.Add(ctx2, 550, "I am the value with 5000 key.")
		b32.Add(ctx2, 551, "I am the value with 5001 key.")
		b32.Add(ctx2, 552, "I am the value with 5001 key.")
		return t2.Commit(ctx2)
>>>>>>> 2370200e
	}

	f3 := func() error {
		t3, _ := in_red_fs.NewTransaction(to)
		t3.Begin()
<<<<<<< HEAD
		b32, _ := in_red_fs.OpenBtree[int, string](ctx4, "tablex2", t3, nil)
		b32.Add(ctx4, 550, "random foo.")
		b32.Add(ctx4, 551, "bar hello.")
		err := t3.Commit(ctx4)
		if err != nil {
			log.Error(fmt.Sprintf("f3 commit failed, details: %v", err))
		}
		return err
=======
		b32, _ := in_red_fs.OpenBtree[int, string](ctx2, "tablex2", t3, nil)
		b32.Add(ctx2, 550, "random foo.")
		b32.Add(ctx2, 551, "bar hello.")
		return t3.Commit(ctx2)
>>>>>>> 2370200e
	}

	eg.Go(f1)
	eg3.Go(f2)
	eg4.Go(f3)

	var err error
	var err3 error
	var err4 error

	err = eg.Wait()
	err3 = eg3.Wait()
	err4 = eg4.Wait()

	if err == nil && err3 == nil && err4 == nil {
		t.Error("failed, got no error on err, err3 & err4, want an error")
	}

	to2, _ := in_red_fs.NewTransactionOptions(dataPath, sop.ForReading, -1, fs.MinimumModValue)
	t1, _ = in_red_fs.NewTransaction(to2)
	t1.Begin()

	b3, _ = in_red_fs.OpenBtree[int, string](ctx, "tablex2", t1, nil)
	b3.First(ctx)
	i := 1
	for {
		fmt.Printf("Item with key: %v\n", b3.GetCurrentKey())
		if ok, err := b3.Next(ctx); err != nil {
			t.Error(err)
		} else if !ok {
			break
		}
		i++
	}
	if i < 3 || i > 7 {
		t.Errorf("Failed, traversing/counting all records, got %d, want 3 to 7", i)
	}
	fmt.Printf("Count of records: %d\n", i)
}

/*
- A commit with no conflict: commit success
- A commit with partial conflict on update: rollback
- A commit with full conflict on update: rollback
*/
func Test_ConcurrentCommitsComplexUpdateConflicts(t *testing.T) {
<<<<<<< HEAD
	in_red_fs.RemoveBtree(ctx, dataPath, "tabley")
=======
	//in_red_fs.RemoveBtree(ctx, dataPath, "tabley")
>>>>>>> 2370200e

	to, _ := in_red_fs.NewTransactionOptions(dataPath, sop.ForWriting, -1, fs.MinimumModValue)
	t1, _ := in_red_fs.NewTransaction(to)
	t1.Begin()
	b3, _ := in_red_fs.NewBtree[int, string](ctx, sop.StoreOptions{
		Name:                     "tabley",
		SlotLength:               8,
		IsUnique:                 false,
		IsValueDataInNodeSegment: true,
		LeafLoadBalancing:        true,
		Description:              "",
	}, t1, nil)
	// Add a single item so we persist "root node".
	b3.Add(ctx, 1, "I am the value with 500 key.")
	b3.Add(ctx, 550, "I am the value with 5000 key.")
	b3.Add(ctx, 551, "I am the value with 5001 key.")
	b3.Add(ctx, 552, "I am the value with 5001 key.")
	t1.Commit(ctx)

	eg, ctx2 := errgroup.WithContext(ctx)
	eg2, ctx3 := errgroup.WithContext(ctx)
	eg3, ctx4 := errgroup.WithContext(ctx)

	f1 := func() error {
		t1, _ := in_red_fs.NewTransaction(to)
		t1.Begin()
		b3, _ := in_red_fs.OpenBtree[int, string](ctx3, "tabley", t1, nil)
		b3.Add(ctx3, 50, "I am the value with 5000 key.")
		b3.Add(ctx3, 51, "I am the value with 5001 key.")
		b3.Add(ctx3, 52, "I am also a value with 5000 key.")
		return t1.Commit(ctx3)
	}

	f2 := func() error {
		t2, _ := in_red_fs.NewTransaction(to)
		t2.Begin()
		b32, _ := in_red_fs.OpenBtree[int, string](ctx2, "tabley", t2, nil)
		b32.Update(ctx2, 550, "I am the value with 5000 key.")
		b32.Update(ctx2, 551, "I am the value with 5001 key.")
		b32.Update(ctx2, 552, "I am the value with 5001 key.")
		return t2.Commit(ctx2)
	}

	f3 := func() error {
		t3, _ := in_red_fs.NewTransaction(to)
		t3.Begin()
<<<<<<< HEAD
		b32, _ := in_red_fs.OpenBtree[int, string](ctx4, "tabley", t3, nil)
		b32.Update(ctx4, 550, "random foo.")
		b32.Update(ctx4, 551, "bar hello.")
		return t3.Commit(ctx4)
=======
		b32, _ := in_red_fs.OpenBtree[int, string](ctx2, "tabley", t3, nil)
		b32.Update(ctx2, 550, "random foo.")
		b32.Update(ctx2, 551, "bar hello.")
		return t3.Commit(ctx2)
>>>>>>> 2370200e
	}

	eg2.Go(f1)
	eg.Go(f2)
	eg3.Go(f3)

	if err := eg2.Wait(); err != nil {
		t.Error(err)
		return
	}
	err := eg.Wait()
	err3 := eg3.Wait()

	if err == nil && err3 == nil {
		t.Error("err or err3 should have errored but both did not")		
	}
	if err != nil {
		log.Error(err.Error())
	}
	if err3 != nil {
		log.Error(err3.Error())
	}

	to2, _ := in_red_fs.NewTransactionOptions(dataPath, sop.ForReading, -1, fs.MinimumModValue)

<<<<<<< HEAD
=======
	to2, _ := in_red_fs.NewTransactionOptions(dataPath, sop.ForReading, -1, fs.MinimumModValue)

>>>>>>> 2370200e
	t1, _ = in_red_fs.NewTransaction(to2)
	t1.Begin()

	b3, _ = in_red_fs.OpenBtree[int, string](ctx, "tabley", t1, nil)
	b3.First(ctx)
	i := 1
	for {
		fmt.Printf("Item with key: %v\n", b3.GetCurrentKey())
		if ok, err := b3.Next(ctx); err != nil {
			t.Error(err)
		} else if !ok {
			break
		}
		i++
	}
	if i != 7 {
		t.Errorf("Failed, traversing/counting all records, got %d, want 7.", i)
	}
}<|MERGE_RESOLUTION|>--- conflicted
+++ resolved
@@ -3,11 +3,14 @@
 import (
 	"fmt"
 	log "log/slog"
+	log "log/slog"
 	"testing"
 
 	"golang.org/x/sync/errgroup"
 
 	"github.com/SharedCode/sop"
+	"github.com/SharedCode/sop/fs"
+	"github.com/SharedCode/sop/in_red_fs"
 	"github.com/SharedCode/sop/fs"
 	"github.com/SharedCode/sop/in_red_fs"
 )
@@ -21,10 +24,14 @@
 	to, _ := in_red_fs.NewTransactionOptions(dataPath, sop.ForWriting, -1, fs.MinimumModValue)
 	t1, _ := in_red_fs.NewTransaction(to)
 	t2, _ := in_red_fs.NewTransaction(to)
+	to, _ := in_red_fs.NewTransactionOptions(dataPath, sop.ForWriting, -1, fs.MinimumModValue)
+	t1, _ := in_red_fs.NewTransaction(to)
+	t2, _ := in_red_fs.NewTransaction(to)
 
 	t1.Begin()
 	t2.Begin()
 
+	b3, err := in_red_fs.NewBtree[PersonKey, Person](ctx, sop.StoreOptions{
 	b3, err := in_red_fs.NewBtree[PersonKey, Person](ctx, sop.StoreOptions{
 		Name:                     "persondb77",
 		SlotLength:               nodeSlotLength,
@@ -47,10 +54,13 @@
 		b3.Add(ctx, pk2, p2)
 		t1.Commit(ctx)
 		t1, _ = in_red_fs.NewTransaction(to)
+		t1, _ = in_red_fs.NewTransaction(to)
 		t1.Begin()
 		b3, _ = in_red_fs.OpenBtree[PersonKey, Person](ctx, "persondb77", t1, Compare)
-	}
-
+		b3, _ = in_red_fs.OpenBtree[PersonKey, Person](ctx, "persondb77", t1, Compare)
+	}
+
+	b32, _ := in_red_fs.OpenBtree[PersonKey, Person](ctx, "persondb77", t2, Compare)
 	b32, _ := in_red_fs.OpenBtree[PersonKey, Person](ctx, "persondb77", t2, Compare)
 
 	// edit "peter parker" in both btrees.
@@ -75,7 +85,10 @@
 	}
 	to2, _ := in_red_fs.NewTransactionOptions(dataPath, sop.ForReading, -1, fs.MinimumModValue)
 	t1, _ = in_red_fs.NewTransaction(to2)
-	t1.Begin()
+	to2, _ := in_red_fs.NewTransactionOptions(dataPath, sop.ForReading, -1, fs.MinimumModValue)
+	t1, _ = in_red_fs.NewTransaction(to2)
+	t1.Begin()
+	b3, _ = in_red_fs.NewBtree[PersonKey, Person](ctx, sop.StoreOptions{
 	b3, _ = in_red_fs.NewBtree[PersonKey, Person](ctx, sop.StoreOptions{
 		Name:                     "persondb77",
 		SlotLength:               nodeSlotLength,
@@ -108,10 +121,14 @@
 	to, _ := in_red_fs.NewTransactionOptions(dataPath, sop.ForWriting, -1, fs.MinimumModValue)
 	t1, _ := in_red_fs.NewTransaction(to)
 	t2, _ := in_red_fs.NewTransaction(to)
+	to, _ := in_red_fs.NewTransactionOptions(dataPath, sop.ForWriting, -1, fs.MinimumModValue)
+	t1, _ := in_red_fs.NewTransaction(to)
+	t2, _ := in_red_fs.NewTransaction(to)
 
 	t1.Begin()
 	t2.Begin()
 
+	b3, err := in_red_fs.NewBtree[PersonKey, Person](ctx, sop.StoreOptions{
 	b3, err := in_red_fs.NewBtree[PersonKey, Person](ctx, sop.StoreOptions{
 		Name:                     "persondb77",
 		SlotLength:               nodeSlotLength,
@@ -134,7 +151,9 @@
 		b3.Add(ctx, pk2, p2)
 		t1.Commit(ctx)
 		t1, _ = in_red_fs.NewTransaction(to)
+		t1, _ = in_red_fs.NewTransaction(to)
 		t1.Begin()
+		b3, _ = in_red_fs.NewBtree[PersonKey, Person](ctx, sop.StoreOptions{
 		b3, _ = in_red_fs.NewBtree[PersonKey, Person](ctx, sop.StoreOptions{
 			Name:                     "persondb77",
 			SlotLength:               nodeSlotLength,
@@ -146,6 +165,7 @@
 	}
 
 	b32, _ := in_red_fs.NewBtree[PersonKey, Person](ctx, sop.StoreOptions{
+	b32, _ := in_red_fs.NewBtree[PersonKey, Person](ctx, sop.StoreOptions{
 		Name:                     "persondb77",
 		SlotLength:               nodeSlotLength,
 		IsUnique:                 false,
@@ -180,10 +200,15 @@
 	t1, _ := in_red_fs.NewTransaction(to)
 	to2, _ := in_red_fs.NewTransactionOptions(dataPath, sop.ForReading, -1, fs.MinimumModValue)
 	t2, _ := in_red_fs.NewTransaction(to2)
+	to, _ := in_red_fs.NewTransactionOptions(dataPath, sop.ForWriting, -1, fs.MinimumModValue)
+	t1, _ := in_red_fs.NewTransaction(to)
+	to2, _ := in_red_fs.NewTransactionOptions(dataPath, sop.ForReading, -1, fs.MinimumModValue)
+	t2, _ := in_red_fs.NewTransaction(to2)
 
 	t1.Begin()
 	t2.Begin()
 
+	b3, err := in_red_fs.NewBtree[PersonKey, Person](ctx, sop.StoreOptions{
 	b3, err := in_red_fs.NewBtree[PersonKey, Person](ctx, sop.StoreOptions{
 		Name:                     "persondb77",
 		SlotLength:               nodeSlotLength,
@@ -206,7 +231,9 @@
 		b3.Add(ctx, pk2, p2)
 		t1.Commit(ctx)
 		t1, _ = in_red_fs.NewTransaction(to)
+		t1, _ = in_red_fs.NewTransaction(to)
 		t1.Begin()
+		b3, _ = in_red_fs.NewBtree[PersonKey, Person](ctx, sop.StoreOptions{
 		b3, _ = in_red_fs.NewBtree[PersonKey, Person](ctx, sop.StoreOptions{
 			Name:                     "persondb77",
 			SlotLength:               nodeSlotLength,
@@ -218,6 +245,7 @@
 	}
 
 	b32, _ := in_red_fs.NewBtree[PersonKey, Person](ctx, sop.StoreOptions{
+	b32, _ := in_red_fs.NewBtree[PersonKey, Person](ctx, sop.StoreOptions{
 		Name:                     "persondb77",
 		SlotLength:               nodeSlotLength,
 		IsUnique:                 false,
@@ -253,10 +281,15 @@
 	t1, _ := in_red_fs.NewTransaction(to)
 	to2, _ := in_red_fs.NewTransactionOptions(dataPath, sop.ForReading, -1, fs.MinimumModValue)
 	t2, _ := in_red_fs.NewTransaction(to2)
+	to, _ := in_red_fs.NewTransactionOptions(dataPath, sop.ForWriting, -1, fs.MinimumModValue)
+	t1, _ := in_red_fs.NewTransaction(to)
+	to2, _ := in_red_fs.NewTransactionOptions(dataPath, sop.ForReading, -1, fs.MinimumModValue)
+	t2, _ := in_red_fs.NewTransaction(to2)
 
 	t1.Begin()
 	t2.Begin()
 
+	b3, err := in_red_fs.NewBtree[PersonKey, Person](ctx, sop.StoreOptions{
 	b3, err := in_red_fs.NewBtree[PersonKey, Person](ctx, sop.StoreOptions{
 		Name:                     "persondb77",
 		SlotLength:               nodeSlotLength,
@@ -281,7 +314,9 @@
 		b3.Add(ctx, pk3, p3)
 		t1.Commit(ctx)
 		t1, _ = in_red_fs.NewTransaction(to)
+		t1, _ = in_red_fs.NewTransaction(to)
 		t1.Begin()
+		b3, _ = in_red_fs.NewBtree[PersonKey, Person](ctx, sop.StoreOptions{
 		b3, _ = in_red_fs.NewBtree[PersonKey, Person](ctx, sop.StoreOptions{
 			Name:                     "persondb77",
 			SlotLength:               nodeSlotLength,
@@ -293,6 +328,7 @@
 	}
 
 	b32, _ := in_red_fs.NewBtree[PersonKey, Person](ctx, sop.StoreOptions{
+	b32, _ := in_red_fs.NewBtree[PersonKey, Person](ctx, sop.StoreOptions{
 		Name:                     "persondb77",
 		SlotLength:               nodeSlotLength,
 		IsUnique:                 false,
@@ -326,10 +362,14 @@
 	to, _ := in_red_fs.NewTransactionOptions(dataPath, sop.ForWriting, -1, fs.MinimumModValue)
 	t1, _ := in_red_fs.NewTransaction(to)
 	t2, _ := in_red_fs.NewTransaction(to)
+	to, _ := in_red_fs.NewTransactionOptions(dataPath, sop.ForWriting, -1, fs.MinimumModValue)
+	t1, _ := in_red_fs.NewTransaction(to)
+	t2, _ := in_red_fs.NewTransaction(to)
 
 	t1.Begin()
 	t2.Begin()
 
+	b3, err := in_red_fs.NewBtree[PersonKey, Person](ctx, sop.StoreOptions{
 	b3, err := in_red_fs.NewBtree[PersonKey, Person](ctx, sop.StoreOptions{
 		Name:                     "persondb77",
 		SlotLength:               nodeSlotLength,
@@ -358,7 +398,9 @@
 		b3.Add(ctx, pk5, p5)
 		t1.Commit(ctx)
 		t1, _ = in_red_fs.NewTransaction(to)
+		t1, _ = in_red_fs.NewTransaction(to)
 		t1.Begin()
+		b3, _ = in_red_fs.NewBtree[PersonKey, Person](ctx, sop.StoreOptions{
 		b3, _ = in_red_fs.NewBtree[PersonKey, Person](ctx, sop.StoreOptions{
 			Name:                     "persondb77",
 			SlotLength:               nodeSlotLength,
@@ -370,6 +412,7 @@
 	}
 
 	b32, _ := in_red_fs.NewBtree[PersonKey, Person](ctx, sop.StoreOptions{
+	b32, _ := in_red_fs.NewBtree[PersonKey, Person](ctx, sop.StoreOptions{
 		Name:                     "persondb77",
 		SlotLength:               nodeSlotLength,
 		IsUnique:                 false,
@@ -425,15 +468,14 @@
 }
 
 func Test_Concurrent2CommitsOnNewBtree(t *testing.T) {
-<<<<<<< HEAD
 	in_red_fs.RemoveBtree(ctx, dataPath, "twophase3")
-=======
-	//in_red_fs.RemoveBtree(ctx, dataPath, "twophase3")
->>>>>>> 2370200e
-
-	to, _ := in_red_fs.NewTransactionOptions(dataPath, sop.ForWriting, -1, fs.MinimumModValue)
-	t1, _ := in_red_fs.NewTransaction(to)
-	t1.Begin()
+
+	to, _ := in_red_fs.NewTransactionOptions(dataPath, sop.ForWriting, -1, fs.MinimumModValue)
+	t1, _ := in_red_fs.NewTransaction(to)
+	to, _ := in_red_fs.NewTransactionOptions(dataPath, sop.ForWriting, -1, fs.MinimumModValue)
+	t1, _ := in_red_fs.NewTransaction(to)
+	t1.Begin()
+	b3, _ := in_red_fs.NewBtree[int, string](ctx, sop.StoreOptions{
 	b3, _ := in_red_fs.NewBtree[int, string](ctx, sop.StoreOptions{
 		Name:                     "twophase3",
 		SlotLength:               8,
@@ -450,7 +492,9 @@
 
 	f1 := func() error {
 		t1, _ := in_red_fs.NewTransaction(to)
+		t1, _ := in_red_fs.NewTransaction(to)
 		t1.Begin()
+		b3, _ := in_red_fs.NewBtree[int, string](ctx2, sop.StoreOptions{
 		b3, _ := in_red_fs.NewBtree[int, string](ctx2, sop.StoreOptions{
 			Name:                     "twophase3",
 			SlotLength:               8,
@@ -467,7 +511,9 @@
 
 	f2 := func() error {
 		t2, _ := in_red_fs.NewTransaction(to)
+		t2, _ := in_red_fs.NewTransaction(to)
 		t2.Begin()
+		b32, _ := in_red_fs.NewBtree[int, string](ctx2, sop.StoreOptions{
 		b32, _ := in_red_fs.NewBtree[int, string](ctx2, sop.StoreOptions{
 			Name:                     "twophase3",
 			SlotLength:               8,
@@ -492,8 +538,11 @@
 
 	to2, _ := in_red_fs.NewTransactionOptions(dataPath, sop.ForReading, -1, fs.MinimumModValue)
 	t1, _ = in_red_fs.NewTransaction(to2)
-	t1.Begin()
-
+	to2, _ := in_red_fs.NewTransactionOptions(dataPath, sop.ForReading, -1, fs.MinimumModValue)
+	t1, _ = in_red_fs.NewTransaction(to2)
+	t1.Begin()
+
+	b3, _ = in_red_fs.OpenBtree[int, string](ctx, "twophase3", t1, nil)
 	b3, _ = in_red_fs.OpenBtree[int, string](ctx, "twophase3", t1, nil)
 
 	b3.First(ctx)
@@ -517,15 +566,14 @@
 - A commit with full conflict: retry success
 */
 func Test_ConcurrentCommitsComplexDupeAllowed(t *testing.T) {
-<<<<<<< HEAD
 	in_red_fs.RemoveBtree(ctx, dataPath, "tablex")
-=======
-	//in_red_fs.RemoveBtree(ctx, dataPath, "tablex")
->>>>>>> 2370200e
-
-	to, _ := in_red_fs.NewTransactionOptions(dataPath, sop.ForWriting, -1, fs.MinimumModValue)
-	t1, _ := in_red_fs.NewTransaction(to)
-	t1.Begin()
+
+	to, _ := in_red_fs.NewTransactionOptions(dataPath, sop.ForWriting, -1, fs.MinimumModValue)
+	t1, _ := in_red_fs.NewTransaction(to)
+	to, _ := in_red_fs.NewTransactionOptions(dataPath, sop.ForWriting, -1, fs.MinimumModValue)
+	t1, _ := in_red_fs.NewTransaction(to)
+	t1.Begin()
+	b3, _ := in_red_fs.NewBtree[int, string](ctx, sop.StoreOptions{
 	b3, _ := in_red_fs.NewBtree[int, string](ctx, sop.StoreOptions{
 		Name:                     "tablex",
 		SlotLength:               8,
@@ -544,7 +592,9 @@
 
 	f1 := func() error {
 		t1, _ := in_red_fs.NewTransaction(to)
+		t1, _ := in_red_fs.NewTransaction(to)
 		t1.Begin()
+		b3, _ := in_red_fs.OpenBtree[int, string](ctx2, "tablex", t1, nil)
 		b3, _ := in_red_fs.OpenBtree[int, string](ctx2, "tablex", t1, nil)
 		b3.Add(ctx2, 50, "I am the value with 5000 key.")
 		b3.Add(ctx2, 51, "I am the value with 5001 key.")
@@ -558,8 +608,8 @@
 
 	f2 := func() error {
 		t2, _ := in_red_fs.NewTransaction(to)
+		t2, _ := in_red_fs.NewTransaction(to)
 		t2.Begin()
-<<<<<<< HEAD
 		b32, _ := in_red_fs.OpenBtree[int, string](ctx3, "tablex", t2, nil)
 		b32.Add(ctx3, 550, "I am the value with 5000 key.")
 		b32.Add(ctx3, 551, "I am the value with 5001 key.")
@@ -569,19 +619,12 @@
 			log.Error(fmt.Sprintf("f2 commit err: %v", err))
 		}
 		return err
-=======
-		b32, _ := in_red_fs.OpenBtree[int, string](ctx2, "tablex", t2, nil)
-		b32.Add(ctx2, 550, "I am the value with 5000 key.")
-		b32.Add(ctx2, 551, "I am the value with 5001 key.")
-		b32.Add(ctx2, 552, "I am the value with 5001 key.")
-		return t2.Commit(ctx2)
->>>>>>> 2370200e
 	}
 
 	f3 := func() error {
 		t3, _ := in_red_fs.NewTransaction(to)
+		t3, _ := in_red_fs.NewTransaction(to)
 		t3.Begin()
-<<<<<<< HEAD
 		b32, _ := in_red_fs.OpenBtree[int, string](ctx4, "tablex", t3, nil)
 		b32.Add(ctx4, 550, "random foo.")
 		b32.Add(ctx4, 551, "bar hello.")
@@ -590,19 +633,12 @@
 			log.Error(fmt.Sprintf("f3 commit err: %v", err))
 		}
 		return err
-=======
-		b32, _ := in_red_fs.OpenBtree[int, string](ctx2, "tablex", t3, nil)
-		b32.Add(ctx2, 550, "random foo.")
-		b32.Add(ctx2, 551, "bar hello.")
-		return t3.Commit(ctx2)
->>>>>>> 2370200e
 	}
 
 	eg2.Go(f1)
 	eg3.Go(f2)
 	eg4.Go(f3)
 
-<<<<<<< HEAD
 	failCount := 0
 	if err := eg2.Wait(); err != nil {
 		failCount++
@@ -616,16 +652,15 @@
 
 	if failCount > 1 {
 		t.Errorf("at least 2 commits should succeed, got %d failed", failCount)
-=======
-	if err := eg.Wait(); err != nil {
-		log.Warn(fmt.Sprintf("error on commit, but should not fail the test, details: %v", err))
->>>>>>> 2370200e
 	}
 
 	to2, _ := in_red_fs.NewTransactionOptions(dataPath, sop.ForReading, -1, fs.MinimumModValue)
 	t1, _ = in_red_fs.NewTransaction(to2)
-	t1.Begin()
-
+	to2, _ := in_red_fs.NewTransactionOptions(dataPath, sop.ForReading, -1, fs.MinimumModValue)
+	t1, _ = in_red_fs.NewTransaction(to2)
+	t1.Begin()
+
+	b3, _ = in_red_fs.OpenBtree[int, string](ctx, "tablex", t1, nil)
 	b3, _ = in_red_fs.OpenBtree[int, string](ctx, "tablex", t1, nil)
 	b3.First(ctx)
 	i := 1
@@ -652,15 +687,14 @@
 - A commit with full conflict.
 */
 func Test_ConcurrentCommitsComplexDupeNotAllowed(t *testing.T) {
-<<<<<<< HEAD
 	in_red_fs.RemoveBtree(ctx, dataPath, "tablex2")
-=======
-	//in_red_fs.RemoveBtree(ctx, dataPath, "tablex2")
->>>>>>> 2370200e
-
-	to, _ := in_red_fs.NewTransactionOptions(dataPath, sop.ForWriting, -1, fs.MinimumModValue)
-	t1, _ := in_red_fs.NewTransaction(to)
-	t1.Begin()
+
+	to, _ := in_red_fs.NewTransactionOptions(dataPath, sop.ForWriting, -1, fs.MinimumModValue)
+	t1, _ := in_red_fs.NewTransaction(to)
+	to, _ := in_red_fs.NewTransactionOptions(dataPath, sop.ForWriting, -1, fs.MinimumModValue)
+	t1, _ := in_red_fs.NewTransaction(to)
+	t1.Begin()
+	b3, _ := in_red_fs.NewBtree[int, string](ctx, sop.StoreOptions{
 	b3, _ := in_red_fs.NewBtree[int, string](ctx, sop.StoreOptions{
 		Name:                     "tablex2",
 		SlotLength:               8,
@@ -679,7 +713,9 @@
 
 	f1 := func() error {
 		t1, _ := in_red_fs.NewTransaction(to)
+		t1, _ := in_red_fs.NewTransaction(to)
 		t1.Begin()
+		b3, _ := in_red_fs.OpenBtree[int, string](ctx2, "tablex2", t1, nil)
 		b3, _ := in_red_fs.OpenBtree[int, string](ctx2, "tablex2", t1, nil)
 		b3.Add(ctx2, 50, "I am the value with 5000 key.")
 		b3.Add(ctx2, 51, "I am the value with 5001 key.")
@@ -693,8 +729,8 @@
 
 	f2 := func() error {
 		t2, _ := in_red_fs.NewTransaction(to)
+		t2, _ := in_red_fs.NewTransaction(to)
 		t2.Begin()
-<<<<<<< HEAD
 		b32, _ := in_red_fs.OpenBtree[int, string](ctx3, "tablex2", t2, nil)
 		b32.Add(ctx3, 550, "I am the value with 5000 key.")
 		b32.Add(ctx3, 551, "I am the value with 5001 key.")
@@ -704,19 +740,12 @@
 			log.Error(fmt.Sprintf("f2 commit failed, details: %v", err))
 		}
 		return err
-=======
-		b32, _ := in_red_fs.OpenBtree[int, string](ctx2, "tablex2", t2, nil)
-		b32.Add(ctx2, 550, "I am the value with 5000 key.")
-		b32.Add(ctx2, 551, "I am the value with 5001 key.")
-		b32.Add(ctx2, 552, "I am the value with 5001 key.")
-		return t2.Commit(ctx2)
->>>>>>> 2370200e
 	}
 
 	f3 := func() error {
 		t3, _ := in_red_fs.NewTransaction(to)
+		t3, _ := in_red_fs.NewTransaction(to)
 		t3.Begin()
-<<<<<<< HEAD
 		b32, _ := in_red_fs.OpenBtree[int, string](ctx4, "tablex2", t3, nil)
 		b32.Add(ctx4, 550, "random foo.")
 		b32.Add(ctx4, 551, "bar hello.")
@@ -725,12 +754,6 @@
 			log.Error(fmt.Sprintf("f3 commit failed, details: %v", err))
 		}
 		return err
-=======
-		b32, _ := in_red_fs.OpenBtree[int, string](ctx2, "tablex2", t3, nil)
-		b32.Add(ctx2, 550, "random foo.")
-		b32.Add(ctx2, 551, "bar hello.")
-		return t3.Commit(ctx2)
->>>>>>> 2370200e
 	}
 
 	eg.Go(f1)
@@ -751,8 +774,11 @@
 
 	to2, _ := in_red_fs.NewTransactionOptions(dataPath, sop.ForReading, -1, fs.MinimumModValue)
 	t1, _ = in_red_fs.NewTransaction(to2)
-	t1.Begin()
-
+	to2, _ := in_red_fs.NewTransactionOptions(dataPath, sop.ForReading, -1, fs.MinimumModValue)
+	t1, _ = in_red_fs.NewTransaction(to2)
+	t1.Begin()
+
+	b3, _ = in_red_fs.OpenBtree[int, string](ctx, "tablex2", t1, nil)
 	b3, _ = in_red_fs.OpenBtree[int, string](ctx, "tablex2", t1, nil)
 	b3.First(ctx)
 	i := 1
@@ -777,15 +803,14 @@
 - A commit with full conflict on update: rollback
 */
 func Test_ConcurrentCommitsComplexUpdateConflicts(t *testing.T) {
-<<<<<<< HEAD
 	in_red_fs.RemoveBtree(ctx, dataPath, "tabley")
-=======
-	//in_red_fs.RemoveBtree(ctx, dataPath, "tabley")
->>>>>>> 2370200e
-
-	to, _ := in_red_fs.NewTransactionOptions(dataPath, sop.ForWriting, -1, fs.MinimumModValue)
-	t1, _ := in_red_fs.NewTransaction(to)
-	t1.Begin()
+
+	to, _ := in_red_fs.NewTransactionOptions(dataPath, sop.ForWriting, -1, fs.MinimumModValue)
+	t1, _ := in_red_fs.NewTransaction(to)
+	to, _ := in_red_fs.NewTransactionOptions(dataPath, sop.ForWriting, -1, fs.MinimumModValue)
+	t1, _ := in_red_fs.NewTransaction(to)
+	t1.Begin()
+	b3, _ := in_red_fs.NewBtree[int, string](ctx, sop.StoreOptions{
 	b3, _ := in_red_fs.NewBtree[int, string](ctx, sop.StoreOptions{
 		Name:                     "tabley",
 		SlotLength:               8,
@@ -807,7 +832,9 @@
 
 	f1 := func() error {
 		t1, _ := in_red_fs.NewTransaction(to)
+		t1, _ := in_red_fs.NewTransaction(to)
 		t1.Begin()
+		b3, _ := in_red_fs.OpenBtree[int, string](ctx3, "tabley", t1, nil)
 		b3, _ := in_red_fs.OpenBtree[int, string](ctx3, "tabley", t1, nil)
 		b3.Add(ctx3, 50, "I am the value with 5000 key.")
 		b3.Add(ctx3, 51, "I am the value with 5001 key.")
@@ -817,7 +844,9 @@
 
 	f2 := func() error {
 		t2, _ := in_red_fs.NewTransaction(to)
+		t2, _ := in_red_fs.NewTransaction(to)
 		t2.Begin()
+		b32, _ := in_red_fs.OpenBtree[int, string](ctx2, "tabley", t2, nil)
 		b32, _ := in_red_fs.OpenBtree[int, string](ctx2, "tabley", t2, nil)
 		b32.Update(ctx2, 550, "I am the value with 5000 key.")
 		b32.Update(ctx2, 551, "I am the value with 5001 key.")
@@ -827,18 +856,12 @@
 
 	f3 := func() error {
 		t3, _ := in_red_fs.NewTransaction(to)
+		t3, _ := in_red_fs.NewTransaction(to)
 		t3.Begin()
-<<<<<<< HEAD
 		b32, _ := in_red_fs.OpenBtree[int, string](ctx4, "tabley", t3, nil)
 		b32.Update(ctx4, 550, "random foo.")
 		b32.Update(ctx4, 551, "bar hello.")
 		return t3.Commit(ctx4)
-=======
-		b32, _ := in_red_fs.OpenBtree[int, string](ctx2, "tabley", t3, nil)
-		b32.Update(ctx2, 550, "random foo.")
-		b32.Update(ctx2, 551, "bar hello.")
-		return t3.Commit(ctx2)
->>>>>>> 2370200e
 	}
 
 	eg2.Go(f1)
@@ -864,14 +887,10 @@
 
 	to2, _ := in_red_fs.NewTransactionOptions(dataPath, sop.ForReading, -1, fs.MinimumModValue)
 
-<<<<<<< HEAD
-=======
-	to2, _ := in_red_fs.NewTransactionOptions(dataPath, sop.ForReading, -1, fs.MinimumModValue)
-
->>>>>>> 2370200e
 	t1, _ = in_red_fs.NewTransaction(to2)
 	t1.Begin()
 
+	b3, _ = in_red_fs.OpenBtree[int, string](ctx, "tabley", t1, nil)
 	b3, _ = in_red_fs.OpenBtree[int, string](ctx, "tabley", t1, nil)
 	b3.First(ctx)
 	i := 1
