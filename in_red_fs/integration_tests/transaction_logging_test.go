--- conflicted
+++ resolved
@@ -8,14 +8,12 @@
 	"github.com/SharedCode/sop"
 	"github.com/SharedCode/sop/fs"
 	"github.com/SharedCode/sop/in_red_fs"
+	"github.com/SharedCode/sop/fs"
+	"github.com/SharedCode/sop/in_red_fs"
 )
 
 func MultipleExpiredTransCleanup(t *testing.T) {
-<<<<<<< HEAD
 	in_red_fs.RemoveBtree(ctx, dataPath, "ztab1")
-=======
-	//in_red_fs.RemoveBtree(ctx, dataPath, "ztab1")
->>>>>>> 2370200e
 
 	// Seed with good records.
 	yesterday := time.Now().Add(time.Duration(-48 * time.Hour))
@@ -23,8 +21,11 @@
 
 	to, _ := in_red_fs.NewTransactionOptions(dataPath, sop.ForWriting, -1, fs.MinimumModValue)
 	trans, _ := in_red_fs.NewTransaction(to)
+	to, _ := in_red_fs.NewTransactionOptions(dataPath, sop.ForWriting, -1, fs.MinimumModValue)
+	trans, _ := in_red_fs.NewTransaction(to)
 	trans.Begin()
 
+	b3, _ := in_red_fs.NewBtree[PersonKey, Person](ctx, sop.StoreOptions{
 	b3, _ := in_red_fs.NewBtree[PersonKey, Person](ctx, sop.StoreOptions{
 		Name:                     "ztab1",
 		SlotLength:               8,
@@ -46,8 +47,10 @@
 	sop.Now = func() time.Time { return yesterday }
 
 	trans, _ = in_red_fs.NewTransaction(to)
+	trans, _ = in_red_fs.NewTransaction(to)
 	trans.Begin()
 
+	b3, _ = in_red_fs.OpenBtree[PersonKey, Person](ctx, "ztab1", trans, Compare)
 	b3, _ = in_red_fs.OpenBtree[PersonKey, Person](ctx, "ztab1", trans, Compare)
 	pk, p := newPerson("joe", "krueger77", "male", "email", "phone")
 	b3.Add(ctx, pk, p)
@@ -59,8 +62,10 @@
 	sop.Now = func() time.Time { return yesterday }
 
 	trans, _ = in_red_fs.NewTransaction(to)
+	trans, _ = in_red_fs.NewTransaction(to)
 	trans.Begin()
 
+	b3, _ = in_red_fs.OpenBtree[PersonKey, Person](ctx, "ztab1", trans, Compare)
 	b3, _ = in_red_fs.OpenBtree[PersonKey, Person](ctx, "ztab1", trans, Compare)
 	pk, p = newPerson("joe", "krueger47", "male", "email2", "phone")
 	b3.Update(ctx, pk, p)
@@ -70,6 +75,7 @@
 	yesterday = time.Now()
 	sop.Now = func() time.Time { return yesterday }
 
+	trans, _ = in_red_fs.NewTransaction(to)
 	trans, _ = in_red_fs.NewTransaction(to)
 
 	// Cleanup should be launched from this call.
@@ -83,7 +89,10 @@
 
 	to2, _ := in_red_fs.NewTransactionOptions(dataPath, sop.ForReading, -1, fs.MinimumModValue)
 	trans, _ := in_red_fs.NewTransaction(to2)
+	to2, _ := in_red_fs.NewTransactionOptions(dataPath, sop.ForReading, -1, fs.MinimumModValue)
+	trans, _ := in_red_fs.NewTransaction(to2)
 	trans.Begin()
+	_, _ = in_red_fs.OpenBtree[PersonKey, Person](ctx, "ztab1", trans, Compare)
 	_, _ = in_red_fs.OpenBtree[PersonKey, Person](ctx, "ztab1", trans, Compare)
 	trans.Commit(ctx)
 
@@ -91,7 +100,9 @@
 	sop.Now = func() time.Time { return yesterday }
 
 	trans, _ = in_red_fs.NewTransaction(to2)
+	trans, _ = in_red_fs.NewTransaction(to2)
 	trans.Begin()
+	_, _ = in_red_fs.OpenBtree[PersonKey, Person](ctx, "ztab1", trans, Compare)
 	_, _ = in_red_fs.OpenBtree[PersonKey, Person](ctx, "ztab1", trans, Compare)
 	trans.Commit(ctx)
 }