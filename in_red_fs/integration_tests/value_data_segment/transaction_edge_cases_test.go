--- conflicted
+++ resolved
@@ -6,6 +6,8 @@
 	"golang.org/x/sync/errgroup"
 
 	"github.com/SharedCode/sop"
+	"github.com/SharedCode/sop/fs"
+	"github.com/SharedCode/sop/in_red_fs"
 	"github.com/SharedCode/sop/fs"
 	"github.com/SharedCode/sop/in_red_fs"
 )
@@ -19,10 +21,14 @@
 	to, _ := in_red_fs.NewTransactionOptions(dataPath, sop.ForWriting, -1, fs.MinimumModValue)
 	t1, _ := in_red_fs.NewTransaction(to)
 	t2, _ := in_red_fs.NewTransaction(to)
+	to, _ := in_red_fs.NewTransactionOptions(dataPath, sop.ForWriting, -1, fs.MinimumModValue)
+	t1, _ := in_red_fs.NewTransaction(to)
+	t2, _ := in_red_fs.NewTransaction(to)
 
 	t1.Begin()
 	t2.Begin()
 
+	b3, err := in_red_fs.NewBtree[PersonKey, Person](ctx, sop.StoreOptions{
 	b3, err := in_red_fs.NewBtree[PersonKey, Person](ctx, sop.StoreOptions{
 		Name:                     "personvdb7",
 		SlotLength:               nodeSlotLength,
@@ -45,7 +51,9 @@
 		b3.Add(ctx, pk2, p2)
 		t1.Commit(ctx)
 		t1, _ = in_red_fs.NewTransaction(to)
+		t1, _ = in_red_fs.NewTransaction(to)
 		t1.Begin()
+		b3, _ = in_red_fs.NewBtree[PersonKey, Person](ctx, sop.StoreOptions{
 		b3, _ = in_red_fs.NewBtree[PersonKey, Person](ctx, sop.StoreOptions{
 			Name:                     "personvdb7",
 			SlotLength:               nodeSlotLength,
@@ -57,6 +65,7 @@
 	}
 
 	b32, _ := in_red_fs.NewBtree[PersonKey, Person](ctx, sop.StoreOptions{
+	b32, _ := in_red_fs.NewBtree[PersonKey, Person](ctx, sop.StoreOptions{
 		Name:                     "personvdb7",
 		SlotLength:               nodeSlotLength,
 		IsUnique:                 false,
@@ -88,7 +97,11 @@
 
 	to2, _ := in_red_fs.NewTransactionOptions(dataPath, sop.ForReading, -1, fs.MinimumModValue)
 	t1, _ = in_red_fs.NewTransaction(to2)
-	t1.Begin()
+
+	to2, _ := in_red_fs.NewTransactionOptions(dataPath, sop.ForReading, -1, fs.MinimumModValue)
+	t1, _ = in_red_fs.NewTransaction(to2)
+	t1.Begin()
+	b3, _ = in_red_fs.OpenBtree[PersonKey, Person](ctx, "personvdb7", t1, Compare)
 	b3, _ = in_red_fs.OpenBtree[PersonKey, Person](ctx, "personvdb7", t1, Compare)
 	var person Person
 	b3.FindOne(ctx, pk2, false)
@@ -114,10 +127,14 @@
 	to, _ := in_red_fs.NewTransactionOptions(dataPath, sop.ForWriting, -1, fs.MinimumModValue)
 	t1, _ := in_red_fs.NewTransaction(to)
 	t2, _ := in_red_fs.NewTransaction(to)
+	to, _ := in_red_fs.NewTransactionOptions(dataPath, sop.ForWriting, -1, fs.MinimumModValue)
+	t1, _ := in_red_fs.NewTransaction(to)
+	t2, _ := in_red_fs.NewTransaction(to)
 
 	t1.Begin()
 	t2.Begin()
 
+	b3, err := in_red_fs.NewBtree[PersonKey, Person](ctx, sop.StoreOptions{
 	b3, err := in_red_fs.NewBtree[PersonKey, Person](ctx, sop.StoreOptions{
 		Name:                     "personvdb7",
 		SlotLength:               nodeSlotLength,
@@ -140,10 +157,13 @@
 		b3.Add(ctx, pk2, p2)
 		t1.Commit(ctx)
 		t1, _ = in_red_fs.NewTransaction(to)
+		t1, _ = in_red_fs.NewTransaction(to)
 		t1.Begin()
 		b3, _ = in_red_fs.OpenBtree[PersonKey, Person](ctx, "personvdb7", t1, Compare)
-	}
-
+		b3, _ = in_red_fs.OpenBtree[PersonKey, Person](ctx, "personvdb7", t1, Compare)
+	}
+
+	b32, _ := in_red_fs.OpenBtree[PersonKey, Person](ctx, "personvdb7", t2, Compare)
 	b32, _ := in_red_fs.OpenBtree[PersonKey, Person](ctx, "personvdb7", t2, Compare)
 
 	// edit both "pirellis" in both btrees, one each.
@@ -173,10 +193,16 @@
 
 	to2, _ := in_red_fs.NewTransactionOptions(dataPath, sop.ForReading, -1, fs.MinimumModValue)
 	t2, _ := in_red_fs.NewTransaction(to2)
+	to, _ := in_red_fs.NewTransactionOptions(dataPath, sop.ForWriting, -1, fs.MinimumModValue)
+	t1, _ := in_red_fs.NewTransaction(to)
+
+	to2, _ := in_red_fs.NewTransactionOptions(dataPath, sop.ForReading, -1, fs.MinimumModValue)
+	t2, _ := in_red_fs.NewTransaction(to2)
 
 	t1.Begin()
 	t2.Begin()
 
+	b3, err := in_red_fs.NewBtree[PersonKey, Person](ctx, sop.StoreOptions{
 	b3, err := in_red_fs.NewBtree[PersonKey, Person](ctx, sop.StoreOptions{
 		Name:                     "personvdb7",
 		SlotLength:               nodeSlotLength,
@@ -199,10 +225,13 @@
 		b3.Add(ctx, pk2, p2)
 		t1.Commit(ctx)
 		t1, _ = in_red_fs.NewTransaction(to)
+		t1, _ = in_red_fs.NewTransaction(to)
 		t1.Begin()
 		b3, _ = in_red_fs.OpenBtree[PersonKey, Person](ctx, "personvdb7", t1, Compare)
-	}
-
+		b3, _ = in_red_fs.OpenBtree[PersonKey, Person](ctx, "personvdb7", t1, Compare)
+	}
+
+	b32, _ := in_red_fs.OpenBtree[PersonKey, Person](ctx, "personvdb7", t2, Compare)
 	b32, _ := in_red_fs.OpenBtree[PersonKey, Person](ctx, "personvdb7", t2, Compare)
 
 	// Read both records.
@@ -232,10 +261,15 @@
 	t1, _ := in_red_fs.NewTransaction(to)
 	to2, _ := in_red_fs.NewTransactionOptions(dataPath, sop.ForReading, -1, fs.MinimumModValue)
 	t2, _ := in_red_fs.NewTransaction(to2)
+	to, _ := in_red_fs.NewTransactionOptions(dataPath, sop.ForWriting, -1, fs.MinimumModValue)
+	t1, _ := in_red_fs.NewTransaction(to)
+	to2, _ := in_red_fs.NewTransactionOptions(dataPath, sop.ForReading, -1, fs.MinimumModValue)
+	t2, _ := in_red_fs.NewTransaction(to2)
 
 	t1.Begin()
 	t2.Begin()
 
+	b3, err := in_red_fs.NewBtree[PersonKey, Person](ctx, sop.StoreOptions{
 	b3, err := in_red_fs.NewBtree[PersonKey, Person](ctx, sop.StoreOptions{
 		Name:                     "personvdb7",
 		SlotLength:               nodeSlotLength,
@@ -260,10 +294,13 @@
 		b3.Add(ctx, pk3, p3)
 		t1.Commit(ctx)
 		t1, _ = in_red_fs.NewTransaction(to)
+		t1, _ = in_red_fs.NewTransaction(to)
 		t1.Begin()
 		b3, _ = in_red_fs.OpenBtree[PersonKey, Person](ctx, "personvdb7", t1, Compare)
-	}
-
+		b3, _ = in_red_fs.OpenBtree[PersonKey, Person](ctx, "personvdb7", t1, Compare)
+	}
+
+	b32, _ := in_red_fs.OpenBtree[PersonKey, Person](ctx, "personvdb7", t2, Compare)
 	b32, _ := in_red_fs.OpenBtree[PersonKey, Person](ctx, "personvdb7", t2, Compare)
 
 	// Read both records.
@@ -291,10 +328,14 @@
 	to, _ := in_red_fs.NewTransactionOptions(dataPath, sop.ForWriting, -1, fs.MinimumModValue)
 	t1, _ := in_red_fs.NewTransaction(to)
 	t2, _ := in_red_fs.NewTransaction(to)
+	to, _ := in_red_fs.NewTransactionOptions(dataPath, sop.ForWriting, -1, fs.MinimumModValue)
+	t1, _ := in_red_fs.NewTransaction(to)
+	t2, _ := in_red_fs.NewTransaction(to)
 
 	t1.Begin()
 	t2.Begin()
 
+	b3, err := in_red_fs.NewBtree[PersonKey, Person](ctx, sop.StoreOptions{
 	b3, err := in_red_fs.NewBtree[PersonKey, Person](ctx, sop.StoreOptions{
 		Name:                     "personvdb7",
 		SlotLength:               nodeSlotLength,
@@ -323,10 +364,13 @@
 		b3.Add(ctx, pk5, p5)
 		t1.Commit(ctx)
 		t1, _ = in_red_fs.NewTransaction(to)
+		t1, _ = in_red_fs.NewTransaction(to)
 		t1.Begin()
 		b3, _ = in_red_fs.OpenBtree[PersonKey, Person](ctx, "personvdb7", t1, Compare)
-	}
-
+		b3, _ = in_red_fs.OpenBtree[PersonKey, Person](ctx, "personvdb7", t1, Compare)
+	}
+
+	b32, _ := in_red_fs.OpenBtree[PersonKey, Person](ctx, "personvdb7", t2, Compare)
 	b32, _ := in_red_fs.OpenBtree[PersonKey, Person](ctx, "personvdb7", t2, Compare)
 
 	b3.FindOne(ctx, pk, false)
@@ -376,15 +420,14 @@
 }
 
 func Test_Concurrent2CommitsOnNewBtree(t *testing.T) {
-<<<<<<< HEAD
 	in_red_fs.RemoveBtree(ctx, dataPath, "twophase2")
-=======
-	//in_red_fs.RemoveBtree(ctx, dataPath, "twophase2")
->>>>>>> 2370200e
-
-	to, _ := in_red_fs.NewTransactionOptions(dataPath, sop.ForWriting, -1, fs.MinimumModValue)
-	t1, _ := in_red_fs.NewTransaction(to)
-	t1.Begin()
+
+	to, _ := in_red_fs.NewTransactionOptions(dataPath, sop.ForWriting, -1, fs.MinimumModValue)
+	t1, _ := in_red_fs.NewTransaction(to)
+	to, _ := in_red_fs.NewTransactionOptions(dataPath, sop.ForWriting, -1, fs.MinimumModValue)
+	t1, _ := in_red_fs.NewTransaction(to)
+	t1.Begin()
+	b3, _ := in_red_fs.NewBtree[int, string](ctx, sop.StoreOptions{
 	b3, _ := in_red_fs.NewBtree[int, string](ctx, sop.StoreOptions{
 		Name:                     "twophase2",
 		SlotLength:               8,
@@ -401,7 +444,9 @@
 
 	f1 := func() error {
 		t1, _ := in_red_fs.NewTransaction(to)
+		t1, _ := in_red_fs.NewTransaction(to)
 		t1.Begin()
+		b3, _ := in_red_fs.OpenBtree[int, string](ctx2, "twophase2", t1, nil)
 		b3, _ := in_red_fs.OpenBtree[int, string](ctx2, "twophase2", t1, nil)
 		b3.Add(ctx2, 5000, "I am the value with 5000 key.")
 		b3.Add(ctx2, 5001, "I am the value with 5001 key.")
@@ -411,7 +456,9 @@
 
 	f2 := func() error {
 		t2, _ := in_red_fs.NewTransaction(to)
+		t2, _ := in_red_fs.NewTransaction(to)
 		t2.Begin()
+		b32, _ := in_red_fs.OpenBtree[int, string](ctx2, "twophase2", t2, nil)
 		b32, _ := in_red_fs.OpenBtree[int, string](ctx2, "twophase2", t2, nil)
 		b32.Add(ctx2, 5500, "I am the value with 5000 key.")
 		b32.Add(ctx2, 5501, "I am the value with 5001 key.")
@@ -429,8 +476,11 @@
 
 	to2, _ := in_red_fs.NewTransactionOptions(dataPath, sop.ForReading, -1, fs.MinimumModValue)
 	t1, _ = in_red_fs.NewTransaction(to2)
-	t1.Begin()
-
+	to2, _ := in_red_fs.NewTransactionOptions(dataPath, sop.ForReading, -1, fs.MinimumModValue)
+	t1, _ = in_red_fs.NewTransaction(to2)
+	t1.Begin()
+
+	b3, _ = in_red_fs.OpenBtree[int, string](ctx, "twophase2", t1, nil)
 	b3, _ = in_red_fs.OpenBtree[int, string](ctx, "twophase2", t1, nil)
 
 	b3.First(ctx)
