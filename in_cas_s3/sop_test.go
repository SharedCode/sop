--- conflicted
+++ resolved
@@ -7,6 +7,22 @@
 
 var ctx = context.Background()
 
+func Test_TransactionStory_OpenVsNewBTree(t *testing.T) {
+	t.Logf("Transaction story test.\n")
+	trans := NewTransaction(true)
+	trans.Begin()
+	b3, _ := NewBtree[int, string]("fooStore", 8, false, false, trans)
+	if ok, err := b3.Add(ctx, 1, "hello world"); !ok || err != nil {
+		t.Logf("Add(1, 'hello world') failed, got(ok, err) = %v, %v, want = true, nil.", ok, err)
+		trans.Rollback(ctx)
+		return
+	}
+	if _, err := OpenBtree[int, string]("fooStore", trans); err == nil {
+		t.Logf("OpenBtree('fooStore', trans) failed, got nil want error.")
+		trans.Rollback(ctx)
+	}
+}
+
 func Test_TransactionStory_SingleBTree(t *testing.T) {
 	t.Logf("Transaction story test.\n")
 	// 1. Open a transaction
@@ -15,16 +31,13 @@
 	// 4. Commit Transaction
 	trans := NewTransaction(true)
 	trans.Begin()
-<<<<<<< HEAD
 	b3, _ := NewBtree[int, string]("fooStore", 8, false, false, trans)
-=======
-	b3,_ := NewBtree[int, string]("fooStore", 8, false, false, trans)
->>>>>>> d8ab2f14
 	if ok, err := b3.Add(ctx, 1, "hello world"); !ok || err != nil {
 		t.Logf("Add(1, 'hello world') failed, got(ok, err) = %v, %v, want = true, nil.", ok, err)
 		trans.Rollback(ctx)
 		return
 	}
+
 	if ok, err := b3.FindOne(ctx, 1, false); !ok || err != nil {
 		t.Logf("FindOne(1,false) failed, got(ok, err) = %v, %v, want = true, nil.", ok, err)
 		trans.Rollback(ctx)
