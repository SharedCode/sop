--- conflicted
+++ resolved
@@ -21,6 +21,7 @@
 
 # Call the 'hello' function (no arguments, no return value)
 print("Calling Go's open_redis_connection() function:")
+_open_redis_conn = lib.open_redis_connection
 _open_redis_conn = lib.open_redis_connection
 
 # Call the 'open+_redis_connection' function with arguments and set argument/return types
@@ -51,10 +52,7 @@
 _manage_btree.argtypes = [
     ctypes.c_int,
     ctypes.c_char_p,
-<<<<<<< HEAD
     ctypes.c_char_p,
-=======
->>>>>>> 0609eb50
 ]  # Specify argument types
 _manage_btree.restype = ctypes.c_char_p  # Specify return type
 
@@ -106,20 +104,12 @@
     return s
 
 
-<<<<<<< HEAD
 def manage_btree(action: int, payload: str, payload2: str) -> str:
-=======
-def manage_btree(action: int, payload: str) -> str:
->>>>>>> 0609eb50
     """
     Manage a SOP btree.
     """
 
-<<<<<<< HEAD
     res = _manage_btree(to_cint(action), to_cstring(payload), to_cstring(payload2))
-=======
-    res = _manage_btree(to_cint(action), to_cstring(payload))
->>>>>>> 0609eb50
     if res == None:
         return res
 
