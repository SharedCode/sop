import json
import uuid
import call_go

from typing import TypeVar, Generic, Type
from dataclasses import dataclass, asdict

from transaction import Transaction, TransactionError

# Define TypeVars 'TK' & 'TV' to represent Key & Value generic types.
TK = TypeVar("TK")
TV = TypeVar("TV")

from datetime import timedelta

from enum import Enum


class ValueDataSize(Enum):
    Small = 0
    Medium = 1
    Big = 2


class PagingDirection(Enum):
    Forward = 0
    Backward = 1


MIN_CACHE_DURATION = timedelta(minutes=5)


@dataclass
class CacheConfig:
    """
    Cache config specify the options available for caching in B-tree.
    """

    # Registry cache duration in minutes.
    registry_cache_duration: int = 10
    is_registry_cache_ttl: bool = False
    node_cache_duration: int = 5
    is_node_cache_ttl: bool = False
    store_info_cache_duration: int = 5
    is_store_info_cache_ttl: bool = False
    value_data_cache_duration: int = 0
    is_value_data_cache_ttl: bool = False


@dataclass
class BtreeOptions:
    """
    Btree options specify the options available for making a B-tree.
    """

    name: str
<<<<<<< HEAD
    is_unique: bool = False
=======
    is_unique: bool
>>>>>>> 0609eb50
    slot_length: int = 500
    description: str = ""
    is_value_data_in_node_segment: bool = True
    is_value_data_actively_persisted: bool = False
    is_value_data_globally_cached: bool = False
    cel_expressions: str = ""
    transaction_id: str = str(uuid.UUID(int=0))
    cache_config: CacheConfig = None
<<<<<<< HEAD
    is_primitive_key: bool = True
=======
>>>>>>> 0609eb50

    def set_value_data_size(self, s: ValueDataSize):
        if s == ValueDataSize.Medium:
            self.is_value_data_actively_persisted = False
            self.is_value_data_globally_cached = True
            self.is_value_data_in_node_segment = False
        if s == ValueDataSize.Big:
            self.is_value_data_actively_persisted = True
            self.is_value_data_globally_cached = False
            self.is_value_data_in_node_segment = False


@dataclass
class Item(Generic[TK, TV]):
    key: TK
    value: TV
    id: str = str(uuid.UUID(int=0))


class BtreeError(TransactionError):
    """Exception for Btree-related errors, 'is derived from TransactionError."""

    pass


@dataclass
class ManageBtreeMetaData(Generic[TK, TV]):
    is_primitive_key: bool
    btree_id: str


@dataclass
class ManageBtreePayload(Generic[TK, TV]):
    items: Item[TK, TV]


class Btree(Generic[TK, TV]):
    id: uuid.uuid4

    def __init__(self, id: uuid.uuid4, is_primitive_key: bool):
        self.id = id
        self.is_primitive_key = is_primitive_key

    @classmethod
    def new(
        cls: Type["Btree[TK,TV]"],
        is_primitive_key: bool,
        options: BtreeOptions,
        trans: Transaction,
    ) -> "Btree[TK,TV]":
        """
        Create a new B-tree in the backend storage with the options specified then return an instance
        of Python Btree (facade) that can let caller code to manage the items.
        """

        options.transaction_id = str(trans.transaction_id)
<<<<<<< HEAD
        options.is_primitive_key = is_primitive_key

        res = call_go.manage_btree(1, json.dumps(asdict(options)), "")
=======

        res = call_go.manage_btree(1, json.dumps(asdict(options)))

        if res == None:
            raise TransactionError("unable to create a Btree object in SOP")
        try:
            b3id = uuid.UUID(res)
        except:
            # if res can't be converted to UUID, it is expected to be an error msg from SOP.
            raise TransactionError(res)

        b3 = Btree()
        b3.id = b3id
        return b3

    @staticmethod
    def open(name: str, trans: Transaction):
        b3 = Btree()
        return b3
>>>>>>> 0609eb50

        if res == None:
            raise BtreeError("unable to create a Btree in SOP")
        try:
            b3id = uuid.UUID(res)
        except:
            # if res can't be converted to UUID, it is expected to be an error msg from SOP.
            raise BtreeError(res)

        return cls(b3id, is_primitive_key)

    @classmethod
    def open(
        cls: Type["Btree[TK,TV]"], name: str, is_primitive_key: bool, trans: Transaction
    ) -> "Btree[TK,TV]":
        options: BtreeOptions = BtreeOptions(name=name)
        options.transaction_id = str(trans.transaction_id)
        options.is_primitive_key = is_primitive_key
        res = call_go.manage_btree(2, json.dumps(asdict(options)), "")

        if res == None:
            raise BtreeError("unable to open a Btree in SOP")
        try:
            b3id = uuid.UUID(res)
        except:
            # if res can't be converted to UUID, it is expected to be an error msg from SOP.
            raise BtreeError(res)

        return cls(b3id, is_primitive_key)

    def add(self, items: Item[TK, TV]) -> bool:
        metadata: ManageBtreeMetaData = ManageBtreeMetaData(
            is_primitive_key=self.is_primitive_key, btree_id=str(self.id)
        )
        metadata.is_primitive_key = self.is_primitive_key
        print(f"payload: {metadata}")
        print(f"items: {items}")
        payload: ManageBtreePayload = ManageBtreePayload(items=items)
        res = call_go.manage_btree(
            3, json.dumps(asdict(metadata)), json.dumps(asdict(payload))
        )
        if res == None:
            raise BtreeError("unable to add item to a Btree in SOP")

        if res.lower() == "true":
            return True
        if res.lower() == "false":
            return False

        raise BtreeError(res)

    def add_if_not_exists(self, items: list[Item[TK, TV]]) -> bool:
        return False

    def update(self, items: list[Item[TK, TV]]) -> bool:
        return False

    def upsert(self, items: list[Item[TK, TV]]) -> bool:
        return False

    def remove(self, keys: list[TK]) -> bool:
        return False

    def get_items(
        self, page_number: int, page_size: int, direction: PagingDirection
    ) -> list[Item[TK, TV]]:
        return None

    def get_values(
        self, page_number: int, page_size: int, direction: PagingDirection
    ) -> list[TV]:
        return None

    def get_keys(
        self, page_number: int, page_size: int, direction: PagingDirection
    ) -> list[TK]:
        return None

    def find(self, key: TK, first_item_with_key: bool) -> bool:
        return False

    def find_with_id(self, key: TK, id: uuid.uuid4) -> bool:
        return False

    def first(self) -> bool:
        return False

    def last(self) -> bool:
        return False

    def is_unique(self) -> bool:
        return False

    def count(self) -> int:
        return 0

    def get_store_info(self) -> BtreeOptions:
        return BtreeOptions()<|MERGE_RESOLUTION|>--- conflicted
+++ resolved
@@ -54,11 +54,7 @@
     """
 
     name: str
-<<<<<<< HEAD
     is_unique: bool = False
-=======
-    is_unique: bool
->>>>>>> 0609eb50
     slot_length: int = 500
     description: str = ""
     is_value_data_in_node_segment: bool = True
@@ -67,10 +63,7 @@
     cel_expressions: str = ""
     transaction_id: str = str(uuid.UUID(int=0))
     cache_config: CacheConfig = None
-<<<<<<< HEAD
     is_primitive_key: bool = True
-=======
->>>>>>> 0609eb50
 
     def set_value_data_size(self, s: ValueDataSize):
         if s == ValueDataSize.Medium:
@@ -127,13 +120,8 @@
         """
 
         options.transaction_id = str(trans.transaction_id)
-<<<<<<< HEAD
-        options.is_primitive_key = is_primitive_key
 
         res = call_go.manage_btree(1, json.dumps(asdict(options)), "")
-=======
-
-        res = call_go.manage_btree(1, json.dumps(asdict(options)))
 
         if res == None:
             raise TransactionError("unable to create a Btree object in SOP")
@@ -143,15 +131,10 @@
             # if res can't be converted to UUID, it is expected to be an error msg from SOP.
             raise TransactionError(res)
 
-        b3 = Btree()
-        b3.id = b3id
-        return b3
-
-    @staticmethod
-    def open(name: str, trans: Transaction):
-        b3 = Btree()
-        return b3
->>>>>>> 0609eb50
+        options.transaction_id = str(trans.transaction_id)
+        options.is_primitive_key = is_primitive_key
+
+        res = call_go.manage_btree(1, json.dumps(asdict(options)), "")
 
         if res == None:
             raise BtreeError("unable to create a Btree in SOP")
