package fs

import (
	"context"
	"fmt"
<<<<<<< HEAD
	"os"
=======
>>>>>>> fc0acbec

	"github.com/SharedCode/sop"
	"github.com/SharedCode/sop/encoding"
)

// ReinstateFailedDrives can be invoked after replacing the failed drives so they can be synchronized with
// the current Active targets' Stores' contents.
//
// Details:
//   - Tell transactions to start logging commit changes
//   - Copy the registries & storeRepositories files to the new drives
//   - Using all the transactions' commit logs' generated while doing the 2nd step above,
//     fast forward registries & storeRepositories files
//   - Update the L2 cache copy of global replication status to turn back on, the replication
//     to the passive targets
//   - Run Fast Forward one more time to ensure there are no "remnants" commit log file(s), race condition case
func (r *replicationTracker) ReinstateFailedDrives(ctx context.Context, registryHashModValue int) error {
	if !r.replicate {
		return fmt.Errorf("replicationTracker.replicate flag is off, ReinstateFaileDrives is valid only if this is on")
	}
	if !r.replicationTrackedDetails.FailedToReplicate {
		return fmt.Errorf("replicationTracker.FailedToReplicate is false, ReinstateFaileDrives is valid only if this is true")
	}

	if err := r.startLoggingCommitChanges(ctx); err != nil {
		return err
	}
	if err := r.copyStores(ctx); err != nil {
		return err
	}
<<<<<<< HEAD
	if _, err := r.fastForward(ctx, registryHashModValue); err != nil {
=======
	if err := r.fastForward(ctx, registryHashModValue); err != nil {
>>>>>>> fc0acbec
		return err
	}
	if err := r.turnOnReplication(ctx); err != nil {
		return err
	}
	// Check fast forward log one last time.
<<<<<<< HEAD
	for {
		if fileFound, err := r.fastForward(ctx, registryHashModValue); err != nil {
			return err
		} else if !fileFound {
			return nil
		}
	}
=======
	return r.fastForward(ctx, registryHashModValue)
>>>>>>> fc0acbec
}

func (r *replicationTracker) startLoggingCommitChanges(ctx context.Context) error {
	globalReplicationDetails.LogCommitChanges = true
	r.LogCommitChanges = true

	// Update the replication status details.
	r.writeReplicationStatus(r.formatActiveFolderEntity(replicationStatusFilename))
	return r.syncWithL2Cache(ctx, true)
}

func (r *replicationTracker) copyStores(ctx context.Context) error {
	if sr, err := NewStoreRepository(r, nil, r.l2Cache); err != nil {
		return err
	} else {
		// Copy Store Repositories & Registries to passive folders being reinstated for replication.
		return sr.CopyToPassiveFolders(ctx)
	}
}

<<<<<<< HEAD
func (r *replicationTracker) fastForward(ctx context.Context, registryHashModValue int) (bool, error) {
=======
func (r *replicationTracker) fastForward(ctx context.Context, registryHashModValue int) error {
>>>>>>> fc0acbec
	// Read the transaction commit logs then sync the passive stores/registries w/ the values from active stores/regs.
	//   - In case StoreRepository exists in target, use the StoreRepository timestamp to determine if target needs to get updated.
	//     If missing in passive target then add one from active.
	//   - In case Handle exists in target, use Handle version to determine if target needs to get updated.
	//     If missing in passive target then add one from active.
	// Delete after the log file is completely processed.
	// Repeat this until all commit logs files are done processing (all deleted).

	fn := r.formatActiveFolderEntity(commitChangesLogFolder)
	files, err := getFilesSortedByModifiedTime(fn)
	if err != nil {
<<<<<<< HEAD
		if files == nil {
			return false, nil
		}
		return false, err
	}

	// Set to false the FailedToReplicate so we can issue a successful Replicate call on StoreRepository & Registry.
	r.replicationTrackedDetails.FailedToReplicate = false
	fio := NewDefaultFileIO()
	ms := NewManageStoreFolder(fio)
	sr, err := NewStoreRepository(r, ms, r.l2Cache)
	if err != nil {
		return false, err
	}
	reg := NewRegistry(true, registryHashModValue, r, r.l2Cache)
	var foundAndProcessed bool
	// Get the oldest first.
	for i := range files {
		filename := files[i].Name()
		foundAndProcessed = true

		ffn := r.formatActiveFolderEntity(fmt.Sprintf("%s%c%s", commitChangesLogFolder, os.PathSeparator, filename))
		ba, err := fio.ReadFile(ffn)
		if err != nil {
			return false, err
=======
		return err
	}

	fio := NewDefaultFileIO()

	// Set to false the FailedToReplicate so we can issue a successful Replicate call on StoreRepository & Registry.
	r.replicationTrackedDetails.FailedToReplicate = false
	sr, err := NewStoreRepository(r, NewManageStoreFolder(fio), r.l2Cache)
	if err != nil {
		return err
	}
	reg := NewRegistry(true, registryHashModValue, r, r.l2Cache)
	// Get the oldest first.
	for i := range files {
		filename := files[i].Name()

		ba, err := fio.ReadFile(filename)
		if err != nil {
			return err
>>>>>>> fc0acbec
		}

		var logData sop.Tuple[[]sop.StoreInfo, [][]sop.RegistryPayload[sop.Handle]]

		err = encoding.DefaultMarshaler.Unmarshal(ba, &logData)
		if err != nil {
<<<<<<< HEAD
			return false, err
=======
			return err
>>>>>>> fc0acbec
		}

		sr.Replicate(ctx, logData.First)
		reg.Replicate(ctx, logData.Second[0], logData.Second[1], logData.Second[2], logData.Second[3])

<<<<<<< HEAD
		if err := fio.Remove(ffn); err != nil {
			return false, err
		}
	}

	return foundAndProcessed, nil
=======
		if err := fio.Remove(filename); err != nil {
			return err
		}
	}

	return nil
>>>>>>> fc0acbec
}

func (r *replicationTracker) turnOnReplication(ctx context.Context) error {
	globalReplicationDetails.FailedToReplicate = false
	globalReplicationDetails.LogCommitChanges = false
	//globalReplicationDetails.ActiveFolderToggler = !globalReplicationDetails.ActiveFolderToggler

	r.replicationTrackedDetails = *globalReplicationDetails
	// Update the replication status details.
	r.writeReplicationStatus(r.formatActiveFolderEntity(replicationStatusFilename))
	return r.syncWithL2Cache(ctx, true)
}<|MERGE_RESOLUTION|>--- conflicted
+++ resolved
@@ -3,10 +3,7 @@
 import (
 	"context"
 	"fmt"
-<<<<<<< HEAD
 	"os"
-=======
->>>>>>> fc0acbec
 
 	"github.com/SharedCode/sop"
 	"github.com/SharedCode/sop/encoding"
@@ -37,18 +34,13 @@
 	if err := r.copyStores(ctx); err != nil {
 		return err
 	}
-<<<<<<< HEAD
 	if _, err := r.fastForward(ctx, registryHashModValue); err != nil {
-=======
-	if err := r.fastForward(ctx, registryHashModValue); err != nil {
->>>>>>> fc0acbec
 		return err
 	}
 	if err := r.turnOnReplication(ctx); err != nil {
 		return err
 	}
 	// Check fast forward log one last time.
-<<<<<<< HEAD
 	for {
 		if fileFound, err := r.fastForward(ctx, registryHashModValue); err != nil {
 			return err
@@ -56,9 +48,6 @@
 			return nil
 		}
 	}
-=======
-	return r.fastForward(ctx, registryHashModValue)
->>>>>>> fc0acbec
 }
 
 func (r *replicationTracker) startLoggingCommitChanges(ctx context.Context) error {
@@ -79,11 +68,7 @@
 	}
 }
 
-<<<<<<< HEAD
 func (r *replicationTracker) fastForward(ctx context.Context, registryHashModValue int) (bool, error) {
-=======
-func (r *replicationTracker) fastForward(ctx context.Context, registryHashModValue int) error {
->>>>>>> fc0acbec
 	// Read the transaction commit logs then sync the passive stores/registries w/ the values from active stores/regs.
 	//   - In case StoreRepository exists in target, use the StoreRepository timestamp to determine if target needs to get updated.
 	//     If missing in passive target then add one from active.
@@ -95,7 +80,6 @@
 	fn := r.formatActiveFolderEntity(commitChangesLogFolder)
 	files, err := getFilesSortedByModifiedTime(fn)
 	if err != nil {
-<<<<<<< HEAD
 		if files == nil {
 			return false, nil
 		}
@@ -121,64 +105,29 @@
 		ba, err := fio.ReadFile(ffn)
 		if err != nil {
 			return false, err
-=======
-		return err
-	}
-
-	fio := NewDefaultFileIO()
-
-	// Set to false the FailedToReplicate so we can issue a successful Replicate call on StoreRepository & Registry.
-	r.replicationTrackedDetails.FailedToReplicate = false
-	sr, err := NewStoreRepository(r, NewManageStoreFolder(fio), r.l2Cache)
-	if err != nil {
-		return err
-	}
-	reg := NewRegistry(true, registryHashModValue, r, r.l2Cache)
-	// Get the oldest first.
-	for i := range files {
-		filename := files[i].Name()
-
-		ba, err := fio.ReadFile(filename)
-		if err != nil {
-			return err
->>>>>>> fc0acbec
 		}
 
 		var logData sop.Tuple[[]sop.StoreInfo, [][]sop.RegistryPayload[sop.Handle]]
 
 		err = encoding.DefaultMarshaler.Unmarshal(ba, &logData)
 		if err != nil {
-<<<<<<< HEAD
 			return false, err
-=======
-			return err
->>>>>>> fc0acbec
 		}
 
 		sr.Replicate(ctx, logData.First)
 		reg.Replicate(ctx, logData.Second[0], logData.Second[1], logData.Second[2], logData.Second[3])
 
-<<<<<<< HEAD
 		if err := fio.Remove(ffn); err != nil {
 			return false, err
 		}
 	}
 
 	return foundAndProcessed, nil
-=======
-		if err := fio.Remove(filename); err != nil {
-			return err
-		}
-	}
-
-	return nil
->>>>>>> fc0acbec
 }
 
 func (r *replicationTracker) turnOnReplication(ctx context.Context) error {
 	globalReplicationDetails.FailedToReplicate = false
 	globalReplicationDetails.LogCommitChanges = false
-	//globalReplicationDetails.ActiveFolderToggler = !globalReplicationDetails.ActiveFolderToggler
 
 	r.replicationTrackedDetails = *globalReplicationDetails
 	// Update the replication status details.
