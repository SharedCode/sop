package fs

import (
	"context"
	"fmt"

	"github.com/SharedCode/sop"
)

type registryMap struct {
	hashmap *hashmap
}

func newRegistryMap(readWrite bool, hashModValue int, replicationTracker *replicationTracker, cache sop.Cache, useCacheForFileRegionLocks bool) *registryMap {
	return &registryMap{
		hashmap: newHashmap(readWrite, hashModValue, replicationTracker, cache, useCacheForFileRegionLocks),
	}
}

// Add a given set of Handle(s) record(s) on file(s) where they are supposed to get stored in.
func (rm registryMap) add(ctx context.Context, items ...sop.Tuple[string, []sop.Handle]) error {
	// Individually write to the file area occupied by the handle so we don't create "lock pressure".
	for _, item := range items {
		for _, h := range item.Second {
			frd, err := rm.hashmap.findAndLockFileRegion(ctx, item.First, h.LogicalID)
			if err != nil {
				return err
			}

			// Fail if item exists in target.
			if !frd[0].handle.IsEmpty() {
				rm.hashmap.unlockFileRegion(ctx, frd...)
				return fmt.Errorf("registryMap.add failed, can't overwrite an item at offset=%v, item details: %v", frd[0].getOffset(), frd[0].handle)
			}

			frd[0].handle = h
			if err := rm.hashmap.updateFileRegion(frd...); err != nil {
				rm.hashmap.unlockFileRegion(ctx, frd...)
				return err
			}
			if err := rm.hashmap.unlockFileRegion(ctx, frd...); err != nil {
				return err
			}
		}
	}
	return nil
}

// Update a given set of Handle(s) record(s) on file(s) where they are stored in.
func (rm registryMap) set(ctx context.Context, allOrNothing bool, items ...sop.Tuple[string, []sop.Handle]) error {
	if allOrNothing {
		// Supports update (including update to prepare for deleting) of Handle records.
		unlockItemFileRegions := func(items ...fileRegionDetails) error {
			if err := rm.hashmap.unlockFileRegion(ctx, items...); err != nil {
				return err
			}
			return nil
		}
		lockedItems := make([]fileRegionDetails, 0, len(items))
		for _, item := range items {
			frds, err := rm.hashmap.findAndLockFileRegion(ctx, item.First, getIDs(item.Second...)...)
			if err != nil {
				unlockItemFileRegions(lockedItems...)
				return err
			}
			// Update the Handles read w/ the items' values.
			for i := 0; i < len(frds); i++ {
				// Check if the record in the target file region is different.
				if !frds[i].handle.IsEmpty() && frds[i].handle.LogicalID != item.Second[i].LogicalID {
					// Fail if the record on target is different.
					lockedItems = append(lockedItems, frds...)
					unlockItemFileRegions(lockedItems...)
					return fmt.Errorf("registryMap.set allOrNothing failed, an item(target lid=%v) at offset=%v is different (source lid=%v)",
<<<<<<< HEAD
						frds[i].handle.LogicalID, frds[i].getOffset(), item.Second[i].LogicalID)
=======
						frds[i].handle.LogicalID, frds[i].offset, item.Second[i].LogicalID)
>>>>>>> 2370200e
				}

				frds[i].handle = item.Second[i]
			}
			lockedItems = append(lockedItems, frds...)
		}
		if err := rm.hashmap.updateFileRegion(lockedItems...); err != nil {
			unlockItemFileRegions(lockedItems...)
			return err
		}
		return unlockItemFileRegions(lockedItems...)
	}
	// Individually manage/update the file area occupied by the handle so we don't create "lock pressure".
	for _, item := range items {
		for _, h := range item.Second {
			frd, err := rm.hashmap.findAndLockFileRegion(ctx, item.First, h.LogicalID)
			if err != nil {
				return err
			}
			// Check if the record in the target file region is different.
			if !frd[0].handle.IsEmpty() && frd[0].handle.LogicalID != h.LogicalID {
				rm.hashmap.unlockFileRegion(ctx, frd...)
				return fmt.Errorf("registryMap.set failed, an item(target lid=%v) at offset=%v is different (source lid=%v)",
					frd[0].handle.LogicalID, frd[0].getOffset(), h.LogicalID)
			}

			frd[0].handle = h
			if err := rm.hashmap.updateFileRegion(frd...); err != nil {
				rm.hashmap.unlockFileRegion(ctx, frd...)
				return err
			}
			if err := rm.hashmap.unlockFileRegion(ctx, frd...); err != nil {
				return err
			}
		}
	}
	return nil
}

// Fetch the Handle record(s) from a given set of file(s) & their UUID(s).
func (rm registryMap) get(ctx context.Context, keys ...sop.Tuple[string, []sop.UUID]) ([]sop.Tuple[string, []sop.Handle], error) {
	result := make([]sop.Tuple[string, []sop.Handle], 0, len(keys))
	for _, k := range keys {
		handles, err := rm.hashmap.get(ctx, k.First, k.Second...)
		if err != nil {
			return nil, fmt.Errorf("registryMap.get failed, details: %v", err)
		}
		result = append(result, sop.Tuple[string, []sop.Handle]{
			First:  k.First,
			Second: handles,
		})
	}
	return result, nil
}

// Mark the Handle record(s) on file to be deleted & reuse ready.
func (rm registryMap) remove(ctx context.Context, keys ...sop.Tuple[string, []sop.UUID]) error {
	// Individually delete the file area occupied by the handle so we don't create "lock pressure".
	for _, key := range keys {
		for _, id := range key.Second {
			frd, err := rm.hashmap.findAndLockFileRegion(ctx, key.First, id)
			if err != nil {
				return err
			}
			// If read handle is empty, it means the item is already marked deleted in disk.
			if frd[0].handle.IsEmpty() {
				// Fail if there is no record on target, can't delete a missing item.
				rm.hashmap.unlockFileRegion(ctx, frd...)
				return fmt.Errorf("registryMap.remove failed, an item at offset=%v was not found, can't delete a missing item", frd[0].getOffset())
			}
			// Check if the record in the target file region is different.
			if frd[0].handle.LogicalID != id {
				// Fail if the found record on target is different.
				rm.hashmap.unlockFileRegion(ctx, frd...)
				return fmt.Errorf("registryMap.remove failed, an item(target lid=%v) at offset=%v is different (source lid=%v)",
					frd[0].handle.LogicalID, frd[0].getOffset(), id)
			}

			if err := rm.hashmap.markDeleteFileRegion(frd...); err != nil {
				rm.hashmap.unlockFileRegion(ctx, frd...)
				return err
			}
			if err := rm.hashmap.unlockFileRegion(ctx, frd...); err != nil {
				return err
			}
		}
	}
	return nil
}

// Close all files opened by this hashmap on disk.
func (rm registryMap) close() error {
	return rm.hashmap.close()
}

func getIDs(items ...sop.Handle) []sop.UUID {
	IDs := make([]sop.UUID, len(items))
	for i := range items {
		IDs[i] = items[i].LogicalID
	}
	return IDs
}<|MERGE_RESOLUTION|>--- conflicted
+++ resolved
@@ -11,6 +11,7 @@
 	hashmap *hashmap
 }
 
+func newRegistryMap(readWrite bool, hashModValue int, replicationTracker *replicationTracker, cache sop.Cache, useCacheForFileRegionLocks bool) *registryMap {
 func newRegistryMap(readWrite bool, hashModValue int, replicationTracker *replicationTracker, cache sop.Cache, useCacheForFileRegionLocks bool) *registryMap {
 	return &registryMap{
 		hashmap: newHashmap(readWrite, hashModValue, replicationTracker, cache, useCacheForFileRegionLocks),
@@ -67,15 +68,12 @@
 			for i := 0; i < len(frds); i++ {
 				// Check if the record in the target file region is different.
 				if !frds[i].handle.IsEmpty() && frds[i].handle.LogicalID != item.Second[i].LogicalID {
+				if !frds[i].handle.IsEmpty() && frds[i].handle.LogicalID != item.Second[i].LogicalID {
 					// Fail if the record on target is different.
 					lockedItems = append(lockedItems, frds...)
 					unlockItemFileRegions(lockedItems...)
 					return fmt.Errorf("registryMap.set allOrNothing failed, an item(target lid=%v) at offset=%v is different (source lid=%v)",
-<<<<<<< HEAD
 						frds[i].handle.LogicalID, frds[i].getOffset(), item.Second[i].LogicalID)
-=======
-						frds[i].handle.LogicalID, frds[i].offset, item.Second[i].LogicalID)
->>>>>>> 2370200e
 				}
 
 				frds[i].handle = item.Second[i]
@@ -96,6 +94,7 @@
 				return err
 			}
 			// Check if the record in the target file region is different.
+			if !frd[0].handle.IsEmpty() && frd[0].handle.LogicalID != h.LogicalID {
 			if !frd[0].handle.IsEmpty() && frd[0].handle.LogicalID != h.LogicalID {
 				rm.hashmap.unlockFileRegion(ctx, frd...)
 				return fmt.Errorf("registryMap.set failed, an item(target lid=%v) at offset=%v is different (source lid=%v)",
