package fs

import (
	"bytes"
	"context"
	"fmt"
	log "log/slog"
	"time"

	"github.com/SharedCode/sop"
	"github.com/SharedCode/sop/encoding"
)

func (hm *hashmap) lockFoundFileRegion(ctx context.Context, fileRegionDetails ...*fileRegionDetails) error {
	for _, frd := range fileRegionDetails {
		if hm.useCacheForFileRegionLocks {
<<<<<<< HEAD
			frd.lockKey = hm.cache.CreateLockKeys(hm.formatLockKey(frd.dio.filename, frd.getOffset()))[0]
			if ok, err := hm.cache.Lock(ctx, lockFileRegionDuration, frd.lockKey); ok {
				continue
			} else if err == nil {
				return fmt.Errorf("can't lock file (%s) region offset %v, already locked", frd.dio.filename, frd.getOffset())
=======
			frd.lockKey = hm.cache.CreateLockKeys(hm.formatLockKey(frd.dio.filename, frd.offset))[0]
			if ok, err := hm.cache.Lock(ctx, lockFileRegionDuration, frd.lockKey); ok {
				continue
			} else if err == nil {
				return &sop.UpdateAllOrNothingError{
					Err: fmt.Errorf("can't lock file (%s) region offset %v, already locked", frd.dio.filename, frd.offset),
				}
>>>>>>> 2370200e
			} else {
				return err
			}
		}
<<<<<<< HEAD
		if err := frd.dio.lockFileRegion(ctx, frd.getOffset(), sop.HandleSizeInBytes, lockFileRegionAttemptTimeout); err != nil {
=======
		if err := frd.dio.lockFileRegion(ctx, frd.offset, sop.HandleSizeInBytes, lockFileRegionAttemptTimeout); err != nil {
>>>>>>> 2370200e
			return err
		}
	}
	return nil
}

// Unlock file region(s).
func (hm *hashmap) unlockFileRegion(ctx context.Context, fileRegionDetails ...fileRegionDetails) error {
	for _, frd := range fileRegionDetails {
		if hm.useCacheForFileRegionLocks {
			if err := hm.cache.Unlock(ctx, frd.lockKey); err != nil {
				return err
			}
			continue
		}
		if err := frd.dio.unlockFileRegion(frd.getOffset(), sop.HandleSizeInBytes); err != nil {
			return err
		}
	}
	return nil
}

func (hm *hashmap) isRegionLocked(ctx context.Context, dio *directIO, offset int64) (bool, error) {
	if hm.useCacheForFileRegionLocks {
		return hm.cache.IsLockedByOthers(ctx, hm.formatLockKey(dio.filename, offset))
	}
	return dio.isRegionLocked(ctx, true, offset, sop.HandleSizeInBytes)
}

<<<<<<< HEAD
func (hm *hashmap) updateFileRegion(ctx context.Context, fileRegionDetails ...fileRegionDetails) error {
	dio := newDirectIO()
	ba := dio.createAlignedBlock()
=======
func (hm *hashmap) updateFileRegion(fileRegionDetails ...fileRegionDetails) error {
>>>>>>> 2370200e
	m := encoding.NewHandleMarshaler()
	for _, frd := range fileRegionDetails {
		ba2, _ := m.Marshal(frd.handle)
		if err := hm.updateFileBlockRegion(ctx, frd.dio, frd.blockOffset, int(frd.handleInBlockOffset), ba2, ba); err != nil {
			return err
		}
	}
	return nil
}

<<<<<<< HEAD
func (hm *hashmap) markDeleteFileRegion(ctx context.Context, fileRegionDetails ...fileRegionDetails) error {
	dio := newDirectIO()
	ba := dio.createAlignedBlock()
=======
func (hm *hashmap) markDeleteFileRegion(fileRegionDetails ...fileRegionDetails) error {
>>>>>>> 2370200e
	// Study whether we want to zero out only the "Logical ID" part. For now, zero out entire Handle block
	// which could aid in cleaner deleted blocks(as marked w/ all zeroes). Negligible difference in IO.
	ba2 := bytes.Repeat([]byte{0}, sop.HandleSizeInBytes)
	for _, frd := range fileRegionDetails {
		if err := hm.updateFileBlockRegion(ctx, frd.dio, frd.blockOffset, int(frd.handleInBlockOffset), ba2, ba); err != nil {
			return err
		}
	}
	return nil
}

func (hm *hashmap) updateFileBlockRegion(ctx context.Context, dio *directIO, blockOffset int64, handleInBlockOffset int, handleData []byte, alignedBuffer []byte) error {
	// Lock the block file region.
	var lk *sop.LockKey
	var err error
	var ok bool

	startTime := sop.Now()
	ctr := 0
	for {
		ok, lk, err = hm.lockFileBlockRegion(ctx, dio, blockOffset, handleInBlockOffset)
		if ok {
			break
		}
		if err != nil {
			return err
		}
		if err := sop.TimedOut(ctx, "lockFileBlockRegion", startTime, time.Duration(1*time.Second)); err != nil {
			log.Debug(fmt.Sprintf("updateFileBlockRegion retry loop: %v", err))
			return err
		}
		if ctr >= 2 {
			return fmt.Errorf("can't lock file '%s' region at block offset %v, it's locked by another", dio.filename, blockOffset)
		}
		sop.RandomSleep(ctx)
		ctr++
	}

	// Read the block file region data.
	if n, err := dio.readAt(alignedBuffer, blockOffset); n != blockSize || err != nil {
		hm.unlockFileBlockRegion(ctx, dio, blockOffset, handleInBlockOffset, lk)
		if err == nil {
			return fmt.Errorf("only partially (n=%d) read the block at offset %v", n, blockOffset)
		}
		return err
	}

	// Merge the updated Handle record w/ the read block file region data.
	copy(alignedBuffer[handleInBlockOffset:handleInBlockOffset+sop.HandleSizeInBytes], handleData)
	// Update the block file region with merged data.
	if n, err := dio.writeAt(alignedBuffer, blockOffset); n != blockSize || err != nil {
		hm.unlockFileBlockRegion(ctx, dio, blockOffset, handleInBlockOffset, lk)
		if err == nil {
			return fmt.Errorf("only partially (n=%d) wrote at block offset %v, data: %v", n, blockOffset, handleData)
		}
		return err
	}
	// Unlock the block file region.
	return hm.unlockFileBlockRegion(ctx, dio, blockOffset, handleInBlockOffset, lk)
}

func (hm *hashmap) lockFileBlockRegion(ctx context.Context, dio *directIO, offset int64, handleInBlockOffset int) (bool, *sop.LockKey, error) {
	if handleInBlockOffset == 0 {
		return true, nil, nil
	}
	if hm.useCacheForFileRegionLocks {
		lk := hm.cache.CreateLockKeys(hm.formatLockKey(dio.filename, offset))[0]
		ok, err := hm.cache.Lock(ctx, lockFileRegionDuration, lk)
		return ok, lk, err
	}
	if err := dio.lockFileRegion(ctx, offset, int64(blockSize), lockFileRegionDuration); err != nil {
		return false, nil, err
	}
	return true, nil, nil
}
func (hm *hashmap) unlockFileBlockRegion(ctx context.Context, dio *directIO, offset int64, handleInBlockOffset int, lk *sop.LockKey) error {
	if handleInBlockOffset == 0 {
		return nil
	}
	if hm.useCacheForFileRegionLocks {
		return hm.cache.Unlock(ctx, lk)
	}
	return dio.unlockFileRegion(offset, int64(blockSize))
}

func (hm *hashmap) formatLockKey(filename string, offset int64) string {
	return hm.cache.FormatLockKey(fmt.Sprintf("%s%s%v", lockFileRegionKeyPrefix, filename, offset))
}<|MERGE_RESOLUTION|>--- conflicted
+++ resolved
@@ -14,30 +14,16 @@
 func (hm *hashmap) lockFoundFileRegion(ctx context.Context, fileRegionDetails ...*fileRegionDetails) error {
 	for _, frd := range fileRegionDetails {
 		if hm.useCacheForFileRegionLocks {
-<<<<<<< HEAD
 			frd.lockKey = hm.cache.CreateLockKeys(hm.formatLockKey(frd.dio.filename, frd.getOffset()))[0]
 			if ok, err := hm.cache.Lock(ctx, lockFileRegionDuration, frd.lockKey); ok {
 				continue
 			} else if err == nil {
 				return fmt.Errorf("can't lock file (%s) region offset %v, already locked", frd.dio.filename, frd.getOffset())
-=======
-			frd.lockKey = hm.cache.CreateLockKeys(hm.formatLockKey(frd.dio.filename, frd.offset))[0]
-			if ok, err := hm.cache.Lock(ctx, lockFileRegionDuration, frd.lockKey); ok {
-				continue
-			} else if err == nil {
-				return &sop.UpdateAllOrNothingError{
-					Err: fmt.Errorf("can't lock file (%s) region offset %v, already locked", frd.dio.filename, frd.offset),
-				}
->>>>>>> 2370200e
 			} else {
 				return err
 			}
 		}
-<<<<<<< HEAD
 		if err := frd.dio.lockFileRegion(ctx, frd.getOffset(), sop.HandleSizeInBytes, lockFileRegionAttemptTimeout); err != nil {
-=======
-		if err := frd.dio.lockFileRegion(ctx, frd.offset, sop.HandleSizeInBytes, lockFileRegionAttemptTimeout); err != nil {
->>>>>>> 2370200e
 			return err
 		}
 	}
@@ -63,17 +49,14 @@
 func (hm *hashmap) isRegionLocked(ctx context.Context, dio *directIO, offset int64) (bool, error) {
 	if hm.useCacheForFileRegionLocks {
 		return hm.cache.IsLockedByOthers(ctx, hm.formatLockKey(dio.filename, offset))
+		return hm.cache.IsLockedByOthers(ctx, hm.formatLockKey(dio.filename, offset))
 	}
 	return dio.isRegionLocked(ctx, true, offset, sop.HandleSizeInBytes)
 }
 
-<<<<<<< HEAD
 func (hm *hashmap) updateFileRegion(ctx context.Context, fileRegionDetails ...fileRegionDetails) error {
 	dio := newDirectIO()
 	ba := dio.createAlignedBlock()
-=======
-func (hm *hashmap) updateFileRegion(fileRegionDetails ...fileRegionDetails) error {
->>>>>>> 2370200e
 	m := encoding.NewHandleMarshaler()
 	for _, frd := range fileRegionDetails {
 		ba2, _ := m.Marshal(frd.handle)
@@ -84,13 +67,9 @@
 	return nil
 }
 
-<<<<<<< HEAD
 func (hm *hashmap) markDeleteFileRegion(ctx context.Context, fileRegionDetails ...fileRegionDetails) error {
 	dio := newDirectIO()
 	ba := dio.createAlignedBlock()
-=======
-func (hm *hashmap) markDeleteFileRegion(fileRegionDetails ...fileRegionDetails) error {
->>>>>>> 2370200e
 	// Study whether we want to zero out only the "Logical ID" part. For now, zero out entire Handle block
 	// which could aid in cleaner deleted blocks(as marked w/ all zeroes). Negligible difference in IO.
 	ba2 := bytes.Repeat([]byte{0}, sop.HandleSizeInBytes)
