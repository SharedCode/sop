package fs

import (
	"context"
	"errors"
	"fmt"
	"io"
	"os"
	"syscall"
	"time"

	"github.com/ncw/directio"
)

type directIO struct {
	file     *os.File
	filename string
}

const (
	blockSize = directio.BlockSize
)

var errBlocked = errors.New("acquiring lock is blocked by another process")

// Instantiate a direct File IO object.
func newDirectIO() *directIO {
	return &directIO{}
}

// Open the file with a given filename.
func (dio *directIO) open(filename string, flag int, permission os.FileMode) error {
	if dio.file != nil {
		return fmt.Errorf("there is an opened file for this directIO object, 'not allowed to open file again")
	}
	f, err := directio.OpenFile(filename, flag, permission)
	if err != nil {
		return err
	}
	dio.file = f
	dio.filename = filename
	return nil
}

func (dio *directIO) fileExists(filePath string) bool {
	_, err := os.Stat(filePath)
	return !os.IsNotExist(err)
}

func (dio *directIO) getFileSize(filePath string) (int64, error) {
	s, err := os.Stat(filePath)
	return s.Size(), err
}

func (dio *directIO) isEOF(err error) bool {
	return io.EOF == err
}

// Create a buffer that is aligned to the file sector size, usable as buffer for reading file data, directly.
func (dio *directIO) createAlignedBlock() []byte {
	return dio.createAlignedBlockOfSize(directio.BlockSize)
}

// Create a buffer that is aligned to the file sector size, usable as buffer for reading file data, directly.
func (dio *directIO) createAlignedBlockOfSize(blockSize int) []byte {
	return directio.AlignedBlock(blockSize)
}

func (dio *directIO) writeAt(block []byte, offset int64) (int, error) {
	if dio.file == nil {
		return 0, fmt.Errorf("can't write, there is no opened file")
	}
	return dio.file.WriteAt(block, offset)
}

func (dio *directIO) readAt(block []byte, offset int64) (int, error) {
	if dio.file == nil {
		return 0, fmt.Errorf("can't read, there is no opened file")
	}
	return dio.file.ReadAt(block, offset)
}

func (dio *directIO) lockFileRegion(ctx context.Context, offset int64, length int64, timeout time.Duration) error {
	if dio.file == nil {
		return fmt.Errorf("can't lock file region, there is no opened file")
	}

	flock := syscall.Flock_t{
		Type:  syscall.F_WRLCK,
<<<<<<< HEAD
		Whence: 0,	// SEEK_SET
=======
>>>>>>> 2370200e
		Start: offset,
		Len:   length,
		Pid:   int32(syscall.Getpid()),
	}

	if timeout <= 0 {
		return syscall.FcntlFlock(dio.file.Fd(), syscall.F_SETLK, &flock)
	}

	sleep, cancel := context.WithTimeout(ctx, timeout)
	defer cancel()

	done := make(chan error, 1)

	go func() {
		err := syscall.FcntlFlock(dio.file.Fd(), syscall.F_SETLKW, &flock)
		done <- err
		close(done)
	}()

	select {
	case err := <-done:
		return err
	case <-sleep.Done():
		return errBlocked
	}
}

func (dio *directIO) isRegionLocked(ctx context.Context, readWrite bool, offset int64, length int64) (bool, error) {
	if dio.file == nil {
		return false, fmt.Errorf("can't check if region is locked, there is no opened file")
	}

	var t int16 = syscall.F_WRLCK
	if !readWrite {
		t = syscall.F_RDLCK
	}
	flock := syscall.Flock_t{
		Type:   t,
		Start:  offset,
		Len:    length,
		Pid:    0,
		Whence: 0,
	}

	err := syscall.FcntlFlock(dio.file.Fd(), syscall.F_GETLK, &flock)
	if err != nil {
		return false, err
	}

	// If lock.Type is F_UNLCK, no lock exists
	return flock.Type != syscall.F_UNLCK, nil
}

func (dio *directIO) unlockFileRegion(offset int64, length int64) error {
	if dio.file == nil {
		return fmt.Errorf("can't unlock file region, there is no opened file")
	}

	flock := syscall.Flock_t{
		Type:  syscall.F_UNLCK, // Unlock
		Start: offset,
		Len:   length,
		Whence: 0,	// SEEK_SET
		Pid:   int32(syscall.Getpid()),
	}

	return syscall.FcntlFlock(dio.file.Fd(), syscall.F_SETLK, &flock)
}

func (dio *directIO) close() error {

	if dio.file == nil {
		return nil
	}

	err := dio.file.Close()
	dio.file = nil
	dio.filename = ""
	return err
}<|MERGE_RESOLUTION|>--- conflicted
+++ resolved
@@ -81,16 +81,14 @@
 }
 
 func (dio *directIO) lockFileRegion(ctx context.Context, offset int64, length int64, timeout time.Duration) error {
+func (dio *directIO) lockFileRegion(ctx context.Context, offset int64, length int64, timeout time.Duration) error {
 	if dio.file == nil {
 		return fmt.Errorf("can't lock file region, there is no opened file")
 	}
 
 	flock := syscall.Flock_t{
 		Type:  syscall.F_WRLCK,
-<<<<<<< HEAD
 		Whence: 0,	// SEEK_SET
-=======
->>>>>>> 2370200e
 		Start: offset,
 		Len:   length,
 		Pid:   int32(syscall.Getpid()),
@@ -105,9 +103,11 @@
 
 	done := make(chan error, 1)
 
+
 	go func() {
 		err := syscall.FcntlFlock(dio.file.Fd(), syscall.F_SETLKW, &flock)
 		done <- err
+		close(done)
 		close(done)
 	}()
 
@@ -163,6 +163,7 @@
 
 func (dio *directIO) close() error {
 
+
 	if dio.file == nil {
 		return nil
 	}
