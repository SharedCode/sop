--- conflicted
+++ resolved
@@ -9,21 +9,12 @@
 )
 
 // For use in unit test only.
-<<<<<<< HEAD
 type UnitTestInjectableIO interface {
 	// Open the file with a given filename.
 	Open(filename string, flag int, permission os.FileMode) error
 	WriteAt(block []byte, offset int64) (int, error)
 	ReadAt(block []byte, offset int64) (int, error)
 	Close() error
-=======
-type unitTestInjectableIO interface {
-	// Open the file with a given filename.
-	open(filename string, flag int, permission os.FileMode) error
-	writeAt(block []byte, offset int64) (int, error)
-	readAt(block []byte, offset int64) (int, error)
-	close() error
->>>>>>> 06610887
 }
 
 type directIO struct {
@@ -36,11 +27,7 @@
 )
 
 // Allows unit test to inject a fake or a simulator.
-<<<<<<< HEAD
 var DirectIOSim UnitTestInjectableIO
-=======
-var directIOSim unitTestInjectableIO
->>>>>>> 06610887
 
 // Instantiate a direct File IO object.
 func newDirectIO() *directIO {
@@ -48,15 +35,9 @@
 }
 
 // Open the file with a given filename.
-<<<<<<< HEAD
 func (dio *directIO) Open(filename string, flag int, permission os.FileMode) error {
 	if DirectIOSim != nil {
 		return DirectIOSim.Open(filename, flag, permission)
-=======
-func (dio *directIO) open(filename string, flag int, permission os.FileMode) error {
-	if directIOSim != nil {
-		return directIOSim.open(filename, flag, permission)
->>>>>>> 06610887
 	}
 	if dio.file != nil {
 		return fmt.Errorf("there is an opened file for this directIO object, 'not allowed to open file again")
@@ -127,8 +108,6 @@
 // Create a buffer that is aligned to the file sector size, usable as buffer for reading file data, directly.
 func (dio *directIO) createAlignedBlockOfSize(blockSize int) []byte {
 	return directio.AlignedBlock(blockSize)
-<<<<<<< HEAD
-=======
 }
 
 func (dio *directIO) writeAt(block []byte, offset int64) (int, error) {
@@ -164,5 +143,4 @@
 	dio.file = nil
 	dio.filename = ""
 	return err
->>>>>>> 06610887
 }