--- conflicted
+++ resolved
@@ -5,6 +5,7 @@
 	"fmt"
 	"os"
 	"strings"
+	"strings"
 	"time"
 
 	"github.com/SharedCode/sop"
@@ -17,6 +18,7 @@
 */
 
 type hashmap struct {
+	hashModValue       int
 	hashModValue       int
 	replicationTracker *replicationTracker
 	readWrite          bool
@@ -46,30 +48,32 @@
 	handlesPerBlock = 66
 	// Keep the attempt to lock file region short since if it is locked, we want to fail right away & cause transaction rollback.
 	lockFileRegionAttemptTimeout = time.Duration(4 * time.Second)
+	lockFileRegionAttemptTimeout = time.Duration(4 * time.Second)
 	preallocateFileLockKey       = "infs_reg"
 	// Growing the file needs more time to complete.
+	lockPreallocateFileTimeout = time.Duration(20 * time.Minute)
 	lockPreallocateFileTimeout = time.Duration(20 * time.Minute)
 	lockFileRegionKeyPrefix    = "infs"
 	lockFileRegionDuration     = time.Duration(5 * time.Minute)
 	idNotFoundErr              = "unable to find the item with id"
+	lockFileRegionDuration     = time.Duration(5 * time.Minute)
+	idNotFoundErr              = "unable to find the item with id"
 )
 
 const (
 	// 250, should generate 1MB file segment. Formula: 250 X 4096 = 1MB
-<<<<<<< HEAD
 	// Given a 50 slot size per node, should be able to manage 825,000 B-Tree items (key/value pairs).
 	//
 	// Formula: 250 * 66 * 50 = 825,000
 	// Or if you use 100 slot size per node, 'will give you 1,650,000 items, or assuming you have about 65%
 	// b-tree utilization, 1,072,500 usable space.
-=======
->>>>>>> 2370200e
 	MinimumModValue = 250
 	// 750k, should generate 3GB file segment.  Formula: 750k X 4096 = 3GB
 	MaximumModValue = 750000
 )
 
 // Hashmap constructor, hashModValue can't be negative nor beyond 10mil otherwise it will be reset to 250k.
+func newHashmap(readWrite bool, hashModValue int, replicationTracker *replicationTracker, cache sop.Cache, useCacheForFileRegionLocks bool) *hashmap {
 func newHashmap(readWrite bool, hashModValue int, replicationTracker *replicationTracker, cache sop.Cache, useCacheForFileRegionLocks bool) *hashmap {
 	return &hashmap{
 		hashModValue:               hashModValue,
@@ -77,6 +81,10 @@
 		readWrite:                  readWrite,
 		fileHandles:                make(map[string]*directIO, 5),
 		cache:                      cache,
+
+		// Support cache(e.g. - Redis) based file region locks so it can work across different OS like Windows, OSX & Linux.
+		// But yeah, 'will crowd the cache, use with care. :)
+		useCacheForFileRegionLocks: true,	//useCacheForFileRegionLocks,
 
 		// Support cache(e.g. - Redis) based file region locks so it can work across different OS like Windows, OSX & Linux.
 		// But yeah, 'will crowd the cache, use with care. :)
@@ -115,6 +123,7 @@
 			}
 			if !fileExists || fs < hm.getSegmentFileSize() {
 				if !forWriting {
+					return result, fmt.Errorf("%s '%v'", idNotFoundErr, id)
 					return result, fmt.Errorf("%s '%v'", idNotFoundErr, id)
 				}
 				frd, err := hm.setupNewFile(ctx, forWriting, fn, id, dio)
@@ -272,7 +281,13 @@
 			if strings.Contains(err.Error(), idNotFoundErr) {
 				continue
 			}
+			if strings.Contains(err.Error(), idNotFoundErr) {
+				continue
+			}
 			return nil, err
+		}
+		if frd.handle.IsEmpty() {
+			continue
 		}
 		if frd.handle.IsEmpty() {
 			continue
@@ -343,6 +358,10 @@
 	}
 
 	lk := hm.cache.CreateLockKeys(preallocateFileLockKey)
+	if ok, err := hm.cache.Lock(ctx, lockPreallocateFileTimeout, lk...); !ok || err != nil {
+		if err == nil {
+			err = fmt.Errorf("can't acquire a lock to preallocate file %s", filename)
+		}
 	if ok, err := hm.cache.Lock(ctx, lockPreallocateFileTimeout, lk...); !ok || err != nil {
 		if err == nil {
 			err = fmt.Errorf("can't acquire a lock to preallocate file %s", filename)
